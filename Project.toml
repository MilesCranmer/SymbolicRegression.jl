name = "SymbolicRegression"
uuid = "8254be44-1295-4e6a-a16d-46603ac705cb"
authors = ["MilesCranmer <miles.cranmer@gmail.com>"]
version = "0.8.2"

[deps]
Distributed = "8ba89e20-285c-5b6f-9357-94700520ee1b"
FromFile = "ff7dd447-1dcb-4ce3-b8ac-22a812192de7"
JSON3 = "0f8b85d8-7281-11e9-16c2-39a750bddbf1"
LineSearches = "d3d80556-e9d4-5f37-9878-2ab0fcc64255"
LinearAlgebra = "37e2e46d-f89d-539d-b4ee-838fcccc9c8e"
LossFunctions = "30fc2ffe-d236-52d8-8643-a9d8f7c094a7"
Optim = "429524aa-4258-5aef-a3af-852621145aeb"
Pkg = "44cfe95a-1eb2-52ea-b672-e2afdf69b78f"
Printf = "de0858da-6303-5e67-8744-51eddeeeb8d7"
Random = "9a3f8284-a2c9-5f02-9a11-845980a1fd5c"
Reexport = "189a3867-3050-52da-a836-e630ba90ab69"
SpecialFunctions = "276daf66-3868-5448-9aa4-cd146d93841b"
SymbolicUtils = "d1185830-fcd6-423d-90d6-eec64667417b"
Zygote = "e88e6eb3-aa80-5325-afca-941959d7151f"

[compat]
FromFile = "0.1.0"
JSON3 = "1"
LineSearches = "7"
LossFunctions = "0.6, 0.7"
Optim = "0.19, 1.1"
Pkg = "1"
Reexport = "1"
<<<<<<< HEAD
SpecialFunctions = "0.10.1, 1"
SymbolicUtils = "0.13 - 0.18"
Zygote = "0.6"
=======
SpecialFunctions = "0.10.1, 1, 2"
SymbolicUtils = "0.6"
>>>>>>> a376926a
julia = "1.5"

[extras]
ForwardDiff = "f6369f11-7733-5829-9624-2563aa707210"
SafeTestsets = "1bc83da4-3b8d-516f-aca4-4fe02f6d838f"
Test = "8dfed614-e22c-5e08-85e1-65c5234f0b40"

[targets]
test = ["Test", "SafeTestsets", "ForwardDiff"]<|MERGE_RESOLUTION|>--- conflicted
+++ resolved
@@ -27,14 +27,9 @@
 Optim = "0.19, 1.1"
 Pkg = "1"
 Reexport = "1"
-<<<<<<< HEAD
-SpecialFunctions = "0.10.1, 1"
-SymbolicUtils = "0.13 - 0.18"
-Zygote = "0.6"
-=======
 SpecialFunctions = "0.10.1, 1, 2"
 SymbolicUtils = "0.6"
->>>>>>> a376926a
+Zygote = "0.6"
 julia = "1.5"
 
 [extras]
