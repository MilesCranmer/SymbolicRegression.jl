"""Functions to help with the main loop of SymbolicRegression.jl.

This includes: process management, stdin reading, checking for early stops."""
module SearchUtilsModule

using Printf: @printf, @sprintf
using Distributed
using StatsBase: mean
using DispatchDoctor: @unstable

using DynamicExpressions: AbstractExpressionNode, string_tree
using ..UtilsModule: subscriptify
using ..CoreModule: Dataset, Options, MAX_DEGREE, RecordType
using ..ComplexityModule: compute_complexity
using ..PopulationModule: Population
using ..PopMemberModule: PopMember
using ..HallOfFameModule:
    HallOfFame, calculate_pareto_frontier, string_dominating_pareto_curve
using ..ProgressBarsModule: WrappedProgressBar, set_multiline_postfix!, manually_iterate!
using ..AdaptiveParsimonyModule: update_frequencies!, RunningSearchStatistics

"""
    RuntimeOptions{N,PARALLELISM,DIM_OUT,RETURN_STATE}

Parameters for a search that are passed to `equation_search` directly,
rather than set within `Options`. This is to differentiate between
parameters that relate to processing and the duration of the search,
and parameters dealing with the search hyperparameters itself.
"""
Base.@kwdef struct RuntimeOptions{PARALLELISM,DIM_OUT,RETURN_STATE,NT<:NamedTuple}
    niterations::Int64
    total_cycles::Int64
    numprocs::Int64
    init_procs::Union{Vector{Int},Nothing}
    addprocs_function::Function
    exeflags::Cmd
    runtests::Bool
    verbosity::Int64
    progress::Bool
<<<<<<< HEAD
    logging_callback::Union{Function,Nothing}
    log_every_n::NT
=======
    parallelism::Val{PARALLELISM}
    dim_out::Val{DIM_OUT}
    return_state::Val{RETURN_STATE}
>>>>>>> b5ffc6e4
end
@unstable @inline function Base.getproperty(
    roptions::RuntimeOptions{P,D,R}, name::Symbol
) where {P,D,R}
    if name == :parallelism
        return P
    elseif name == :dim_out
        return D
    elseif name == :return_state
        return R
    else
        getfield(roptions, name)
    end
end
function Base.propertynames(roptions::RuntimeOptions)
    return (Base.fieldnames(typeof(roptions))..., :parallelism, :dim_out, :return_state)
end

"""A simple dictionary to track worker allocations."""
const WorkerAssignments = Dict{Tuple{Int,Int},Int}

function next_worker(worker_assignment::WorkerAssignments, procs::Vector{Int})::Int
    job_counts = Dict(proc => 0 for proc in procs)
    for (key, value) in worker_assignment
        @assert haskey(job_counts, value)
        job_counts[value] += 1
    end
    least_busy_worker = reduce(
        (proc1, proc2) -> (job_counts[proc1] <= job_counts[proc2] ? proc1 : proc2), procs
    )
    return least_busy_worker
end

function assign_next_worker!(
    worker_assignment::WorkerAssignments; pop, out, parallelism, procs
)::Int
    if parallelism == :multiprocessing
        worker_idx = next_worker(worker_assignment, procs)
        worker_assignment[(out, pop)] = worker_idx
        return worker_idx
    else
        return 0
    end
end

const DefaultWorkerOutputType{P,H} = Tuple{P,H,RecordType,Float64}

function get_worker_output_type(
    ::Val{PARALLELISM}, ::Type{PopType}, ::Type{HallOfFameType}
) where {PARALLELISM,PopType,HallOfFameType}
    if PARALLELISM == :serial
        DefaultWorkerOutputType{PopType,HallOfFameType}
    elseif PARALLELISM == :multiprocessing
        Future
    else
        Task
    end
end

#! format: off
extract_from_worker(p::DefaultWorkerOutputType, _, _) = p
extract_from_worker(f::Future, ::Type{P}, ::Type{H}) where {P,H} = fetch(f)::DefaultWorkerOutputType{P,H}
extract_from_worker(t::Task, ::Type{P}, ::Type{H}) where {P,H} = fetch(t)::DefaultWorkerOutputType{P,H}
#! format: on

macro sr_spawner(expr, kws...)
    # Extract parallelism and worker_idx parameters from kws
    @assert length(kws) == 2
    @assert all(ex -> ex.head == :(=), kws)
    @assert any(ex -> ex.args[1] == :parallelism, kws)
    @assert any(ex -> ex.args[1] == :worker_idx, kws)
    parallelism = kws[findfirst(ex -> ex.args[1] == :parallelism, kws)::Int].args[2]
    worker_idx = kws[findfirst(ex -> ex.args[1] == :worker_idx, kws)::Int].args[2]
    return quote
        if $(parallelism) == :serial
            $(expr)
        elseif $(parallelism) == :multiprocessing
            @spawnat($(worker_idx), $(expr))
        elseif $(parallelism) == :multithreading
            Threads.@spawn($(expr))
        else
            error("Invalid parallel type ", string($(parallelism)), ".")
        end
    end |> esc
end

function init_dummy_pops(
    npops::Int, datasets::Vector{D}, options::Options
) where {T,L,D<:Dataset{T,L}}
    return [
        [
            Population(d; population_size=1, options=options, nfeatures=d.nfeatures) for
            _ in 1:npops
        ] for d in datasets
    ]
end

struct StdinReader{ST}
    can_read_user_input::Bool
    stream::ST
end

"""Start watching stream (like stdin) for user input."""
function watch_stream(stream)
    can_read_user_input = isreadable(stream)

    can_read_user_input && try
        Base.start_reading(stream)
        bytes = bytesavailable(stream)
        if bytes > 0
            # Clear out initial data
            read(stream, bytes)
        end
    catch err
        if isa(err, MethodError)
            can_read_user_input = false
        else
            throw(err)
        end
    end
    return StdinReader(can_read_user_input, stream)
end

"""Close the stdin reader and stop reading."""
function close_reader!(reader::StdinReader)
    if reader.can_read_user_input
        Base.stop_reading(reader.stream)
    end
end

"""Check if the user typed 'q' and <enter> or <ctl-c>."""
function check_for_user_quit(reader::StdinReader)::Bool
    if reader.can_read_user_input
        bytes = bytesavailable(reader.stream)
        if bytes > 0
            # Read:
            data = read(reader.stream, bytes)
            control_c = 0x03
            quit = 0x71
            if length(data) > 1 && (data[end] == control_c || data[end - 1] == quit)
                return true
            end
        end
    end
    return false
end

function check_for_loss_threshold(halls_of_fame, options::Options)::Bool
    return _check_for_loss_threshold(halls_of_fame, options.early_stop_condition, options)
end

function _check_for_loss_threshold(_, ::Nothing, ::Options)
    return false
end
function _check_for_loss_threshold(halls_of_fame, f::F, options::Options) where {F}
    return all(halls_of_fame) do hof
        any(hof.members[hof.exists]) do member
            f(member.loss, compute_complexity(member, options))::Bool
        end
    end
end

function check_for_timeout(start_time::Float64, options::Options)::Bool
    return options.timeout_in_seconds !== nothing &&
           time() - start_time > options.timeout_in_seconds::Float64
end

function check_max_evals(num_evals, options::Options)::Bool
    return options.max_evals !== nothing && options.max_evals::Int <= sum(sum, num_evals)
end

const TIME_TYPE = Float64

"""This struct is used to monitor resources."""
Base.@kwdef mutable struct ResourceMonitor
    """The time the search started."""
    absolute_start_time::TIME_TYPE = time()
    """The time the head worker started doing work."""
    start_work::TIME_TYPE = Inf
    """The time the head worker finished doing work."""
    stop_work::TIME_TYPE = Inf

    num_starts::UInt = 0
    num_stops::UInt = 0
    work_intervals::Vector{TIME_TYPE} = TIME_TYPE[]
    rest_intervals::Vector{TIME_TYPE} = TIME_TYPE[]

    """Number of intervals to store."""
    num_intervals_to_store::Int
end

function start_work_monitor!(monitor::ResourceMonitor)
    monitor.start_work = time()
    monitor.num_starts += 1
    if monitor.num_stops > 0
        push!(monitor.rest_intervals, monitor.start_work - monitor.stop_work)
        if length(monitor.rest_intervals) > monitor.num_intervals_to_store
            popfirst!(monitor.rest_intervals)
        end
    end
    return nothing
end

function stop_work_monitor!(monitor::ResourceMonitor)
    monitor.stop_work = time()
    push!(monitor.work_intervals, monitor.stop_work - monitor.start_work)
    monitor.num_stops += 1
    @assert monitor.num_stops == monitor.num_starts
    if length(monitor.work_intervals) > monitor.num_intervals_to_store
        popfirst!(monitor.work_intervals)
    end
    return nothing
end

function estimate_work_fraction(monitor::ResourceMonitor)::Float64
    if monitor.num_stops <= 1
        return 0.0  # Can't estimate from only one interval, due to JIT.
    end
    work_intervals = monitor.work_intervals
    rest_intervals = monitor.rest_intervals
    # Trim 1st, in case we are still in the first interval.
    if monitor.num_stops <= monitor.num_intervals_to_store + 1
        work_intervals = work_intervals[2:end]
        rest_intervals = rest_intervals[2:end]
    end
    return mean(work_intervals) / (mean(work_intervals) + mean(rest_intervals))
end

function get_load_string(; head_node_occupation::Float64, parallelism=:serial)
    parallelism == :serial && return ""
    out = @sprintf("Head worker occupation: %.1f%%", head_node_occupation * 100)

    raise_usage_warning = head_node_occupation > 0.4
    if raise_usage_warning
        out *= "."
        out *= " This is high, and will prevent efficient resource usage."
        out *= " Increase `ncycles_per_iteration` to reduce load on head worker."
    end

    out *= "\n"
    return out
end

function update_progress_bar!(
    progress_bar::WrappedProgressBar,
    hall_of_fame::HallOfFame{T,L},
    dataset::Dataset{T,L},
    options::Options,
    equation_speed::Vector{Float32},
    head_node_occupation::Float64,
    parallelism=:serial,
) where {T,L}
    equation_strings = string_dominating_pareto_curve(
        hall_of_fame, dataset, options; width=progress_bar.bar.width
    )
    # TODO - include command about "q" here.
    load_string = if length(equation_speed) > 0
        average_speed = sum(equation_speed) / length(equation_speed)
        @sprintf(
            "Expressions evaluated per second: %-5.2e. ",
            round(average_speed, sigdigits=3)
        )
    else
        @sprintf("Expressions evaluated per second: [.....]. ")
    end
    load_string *= get_load_string(; head_node_occupation, parallelism)
    load_string *= @sprintf("Press 'q' and then <enter> to stop execution early.\n")
    equation_strings = load_string * equation_strings
    set_multiline_postfix!(progress_bar, equation_strings)
    manually_iterate!(progress_bar)
    return nothing
end

function print_search_state(
    hall_of_fames,
    datasets;
    options::Options,
    equation_speed::Vector{Float32},
    total_cycles::Int,
    cycles_remaining::Vector{Int},
    head_node_occupation::Float64,
    parallelism=:serial,
    width::Union{Integer,Nothing}=nothing,
)
    twidth = (width === nothing) ? 100 : max(100, width::Integer)
    nout = length(datasets)
    average_speed = sum(equation_speed) / length(equation_speed)

    @printf("\n")
    @printf("Expressions evaluated per second: %.3e\n", round(average_speed, sigdigits=3))
    load_string = get_load_string(; head_node_occupation, parallelism)
    print(load_string)
    cycles_elapsed = total_cycles * nout - sum(cycles_remaining)
    @printf(
        "Progress: %d / %d total iterations (%.3f%%)\n",
        cycles_elapsed,
        total_cycles * nout,
        100.0 * cycles_elapsed / total_cycles / nout
    )

    print("="^twidth * "\n")
    for (j, (hall_of_fame, dataset)) in enumerate(zip(hall_of_fames, datasets))
        if nout > 1
            @printf("Best equations for output %d\n", j)
        end
        equation_strings = string_dominating_pareto_curve(
            hall_of_fame, dataset, options; width=width
        )
        print(equation_strings * "\n")
        print("="^twidth * "\n")
    end
    return print("Press 'q' and then <enter> to stop execution early.\n")
end

function load_saved_hall_of_fame(saved_state)
    hall_of_fame = saved_state[2]
    hall_of_fame = if isa(hall_of_fame, HallOfFame)
        [hall_of_fame]
    else
        hall_of_fame
    end
    return [copy(hof) for hof in hall_of_fame]
end
load_saved_hall_of_fame(::Nothing)::Nothing = nothing

function get_population(
    pops::Vector{Vector{P}}; out::Int, pop::Int
)::P where {P<:Population}
    return pops[out][pop]
end
function get_population(pops::Matrix{P}; out::Int, pop::Int)::P where {P<:Population}
    return pops[out, pop]
end
function load_saved_population(saved_state; out::Int, pop::Int)
    saved_pop = get_population(saved_state[1]; out=out, pop=pop)
    return copy(saved_pop)
end
load_saved_population(::Nothing; kws...) = nothing

"""
    SearchState{PopType,HallOfFameType,WorkerOutputType,ChannelType}

The state of a search, including the populations, worker outputs, tasks, and
channels. This is used to manage the search and keep track of runtime variables
in a single struct.
"""
Base.@kwdef struct SearchState{
    T,L,N<:AbstractExpressionNode{T},WorkerOutputType,ChannelType
}
    procs::Vector{Int}
    we_created_procs::Bool
    worker_output::Vector{Vector{WorkerOutputType}}
    tasks::Vector{Vector{Task}}
    channels::Vector{Vector{ChannelType}}
    worker_assignment::WorkerAssignments
    task_order::Vector{Tuple{Int,Int}}
    halls_of_fame::Vector{HallOfFame{T,L,N}}
    last_pops::Vector{Vector{Population{T,L,N}}}
    best_sub_pops::Vector{Vector{Population{T,L,N}}}
    all_running_search_statistics::Vector{RunningSearchStatistics}
    num_evals::Vector{Vector{Float64}}
    cycles_remaining::Vector{Int}
    cur_maxsizes::Vector{Int}
    stdin_reader::StdinReader
    record::Base.RefValue{RecordType}
end

function save_to_file(
    dominating, nout::Integer, j::Integer, dataset::Dataset{T,L}, options::Options
) where {T,L}
    output_file = options.output_file
    if nout > 1
        output_file = output_file * ".out$j"
    end
    dominating_n = length(dominating)

    complexities = Vector{Int}(undef, dominating_n)
    losses = Vector{L}(undef, dominating_n)
    strings = Vector{String}(undef, dominating_n)

    Threads.@threads for i in 1:dominating_n
        member = dominating[i]
        complexities[i] = compute_complexity(member, options)
        losses[i] = member.loss
        strings[i] = string_tree(
            member.tree, options; variable_names=dataset.variable_names
        )
    end

    s = let
        tmp_io = IOBuffer()

        println(tmp_io, "Complexity,Loss,Equation")
        for i in 1:dominating_n
            println(tmp_io, "$(complexities[i]),$(losses[i]),\"$(strings[i])\"")
        end

        String(take!(tmp_io))
    end

    # Write file twice in case exit in middle of filewrite
    for out_file in (output_file, output_file * ".bkup")
        open(out_file, "w") do io
            write(io, s)
        end
    end
    return nothing
end

"""
    get_cur_maxsize(; options, total_cycles, cycles_remaining)

For searches where the maxsize gradually increases, this function returns the
current maxsize.
"""
function get_cur_maxsize(; options::Options, total_cycles::Int, cycles_remaining::Int)
    cycles_elapsed = total_cycles - cycles_remaining
    fraction_elapsed = 1.0f0 * cycles_elapsed / total_cycles
    in_warmup_period = fraction_elapsed <= options.warmup_maxsize_by

    if options.warmup_maxsize_by > 0 && in_warmup_period
        return 3 + floor(
            Int, (options.maxsize - 3) * fraction_elapsed / options.warmup_maxsize_by
        )
    else
        return options.maxsize
    end
end

function construct_datasets(
    X,
    y,
    weights,
    variable_names,
    display_variable_names,
    y_variable_names,
    X_units,
    y_units,
    ::Type{L},
) where {L}
    nout = size(y, 1)
    return [
        Dataset(
            X,
            y[j, :],
            L;
            weights=(weights === nothing ? weights : weights[j, :]),
            variable_names=variable_names,
            display_variable_names=display_variable_names,
            y_variable_name=if y_variable_names === nothing
                if nout > 1
                    "y$(subscriptify(j))"
                else
                    if variable_names === nothing || "y" ∉ variable_names
                        "y"
                    else
                        "target"
                    end
                end
            elseif isa(y_variable_names, AbstractVector)
                y_variable_names[j]
            else
                y_variable_names
            end,
            X_units=X_units,
            y_units=isa(y_units, AbstractVector) ? y_units[j] : y_units,
        ) for j in 1:nout
    ]
end

function update_hall_of_fame!(
    hall_of_fame::HallOfFame, members::Vector{PM}, options::Options
) where {PM<:PopMember}
    for member in members
        size = compute_complexity(member, options)
        valid_size = 0 < size < options.maxsize + MAX_DEGREE
        if !valid_size
            continue
        end
        not_filled = !hall_of_fame.exists[size]
        better_than_current = member.score < hall_of_fame.members[size].score
        if not_filled || better_than_current
            hall_of_fame.members[size] = copy(member)
            hall_of_fame.exists[size] = true
        end
    end
end

end<|MERGE_RESOLUTION|>--- conflicted
+++ resolved
@@ -37,14 +37,11 @@
     runtests::Bool
     verbosity::Int64
     progress::Bool
-<<<<<<< HEAD
     logging_callback::Union{Function,Nothing}
     log_every_n::NT
-=======
     parallelism::Val{PARALLELISM}
     dim_out::Val{DIM_OUT}
     return_state::Val{RETURN_STATE}
->>>>>>> b5ffc6e4
 end
 @unstable @inline function Base.getproperty(
     roptions::RuntimeOptions{P,D,R}, name::Symbol
