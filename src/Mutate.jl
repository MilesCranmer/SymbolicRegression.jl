--- conflicted
+++ resolved
@@ -100,17 +100,14 @@
 - `nfeatures::Int`: The number of features available in the dataset.
 """
 function condition_mutation_weights!(
-<<<<<<< HEAD
     weights::AbstractMutationWeights, member::P, options::AbstractOptions, curmaxsize::Int
 ) where {T,L,N<:AbstractExpression,P<:AbstractPopMember{T,L,N}}
-=======
     weights::AbstractMutationWeights,
     member::P,
     options::AbstractOptions,
     curmaxsize::Int,
     nfeatures::Int,
 ) where {T,L,N<:AbstractExpression,P<:PopMember{T,L,N}}
->>>>>>> 137db25c
     tree = get_tree(member.tree)
     if !preserve_sharing(typeof(member.tree))
         weights.form_connection = 0.0
@@ -525,13 +522,8 @@
     options::AbstractOptions;
     recorder::RecordType,
     kws...,
-<<<<<<< HEAD
-) where {N<:AbstractExpression,P<:AbstractPopMember}
-    tree = delete_random_op!(tree, options, nfeatures)
-=======
-) where {N<:AbstractExpression,P<:PopMember}
+) where {N<:AbstractExpression,P<:AbstractPopMember}
     tree = delete_random_op!(tree)
->>>>>>> 137db25c
     @recorder recorder["type"] = "delete_node"
     return MutationResult{N,P}(; tree=tree)
 end
