module MutateModule

import ..CoreModule:
    Node, copy_node, Options, Dataset, RecordType, get_mutation_probabilities
import ..EquationUtilsModule: compute_complexity, count_constants, count_depth
import ..LossFunctionsModule: score_func, score_func_batch
import ..CheckConstraintsModule: check_constraints
import ..AdaptiveParsimonyModule: RunningSearchStatistics
import ..PopMemberModule: PopMember
import ..MutationFunctionsModule:
    gen_random_tree_fixed_size,
    mutate_constant,
    mutate_operator,
    append_random_op,
    prepend_random_op,
    insert_random_op,
    delete_random_op,
    crossover_trees,
    connect_random_nodes!,
    break_random_connections!
import ..SimplifyEquationModule: simplify_tree, combine_operators
import ..RecorderModule: @recorder

# Go through one simulated options.annealing mutation cycle
#  exp(-delta/T) defines probability of accepting a change
function next_generation(
    dataset::Dataset{T},
    member::PopMember{T},
    temperature::T,
    curmaxsize::Int,
    running_search_statistics::RunningSearchStatistics,
    options::Options;
    tmp_recorder::RecordType,
)::Tuple{PopMember{T},Bool,Float64} where {T<:Real}
    prev = member.tree
    parent_ref = member.ref
    tree = prev
    mutation_accepted = false
    num_evals = 0.0

    #TODO - reconsider this
    if options.batching
        beforeScore, beforeLoss = score_func_batch(dataset, prev, options)
        num_evals += (options.batchSize / dataset.n)
    else
        beforeScore = member.score
        beforeLoss = member.loss
    end

    nfeatures = dataset.nfeatures

    cur_weights = deepcopy(options.mutation_weights)

    #More constants => more likely to do constant mutation
    cur_weights.mutate_constant *= min(8, count_constants(prev)) / 8.0
    n = compute_complexity(prev, options)
    depth = count_depth(prev)

    # If equation too big, don't add new operators
    if n >= curmaxsize || depth >= options.maxdepth
        cur_weights.add_node = 0.0
        cur_weights.insert_node = 0.0
    end

    # This will be a symbol from fields of the MutationWeights struct:
    mutation_choice = rand(cur_weights)

    successful_mutation = false
    #TODO: Currently we dont take this \/ into account
    is_success_always_possible = true
    attempts = 0
    max_attempts = 10

    #############################################
    # Mutations
    #############################################
    while (!successful_mutation) && attempts < max_attempts
        tree = copy_node(prev)
        successful_mutation = true
        if mutation_choice == :mutate_constant
            tree = mutate_constant(tree, temperature, options)
            @recorder tmp_recorder["type"] = "constant"
            is_success_always_possible = true
            # Mutating a constant shouldn't invalidate an already-valid function
        elseif mutation_choice == :mutate_operator
            tree = mutate_operator(tree, options)
            @recorder tmp_recorder["type"] = "operator"
            is_success_always_possible = true
            # Can always mutate to the same operator

        elseif mutation_choice == :add_node
            if rand() < 0.5
                tree = append_random_op(tree, options, nfeatures)
                @recorder tmp_recorder["type"] = "append_op"
            else
                tree = prepend_random_op(tree, options, nfeatures)
                @recorder tmp_recorder["type"] = "prepend_op"
            end
            is_success_always_possible = false
            # Can potentially have a situation without success
        elseif mutation_choice == :insert_node
            tree = insert_random_op(tree, options, nfeatures)
            @recorder tmp_recorder["type"] = "insert_op"
            is_success_always_possible = false
        elseif mutation_choice == :delete_node
            tree = delete_random_op(tree, options, nfeatures)
            @recorder tmp_recorder["type"] = "delete_op"
            is_success_always_possible = true
        elseif mutation_choice == :simplify
            tree = simplify_tree(tree, options)
            tree = combine_operators(tree, options)
            @recorder tmp_recorder["type"] = "partial_simplify"
            mutation_accepted = true
            return (
                PopMember(
                    tree,
                    beforeScore,
                    beforeLoss;
                    parent=parent_ref,
                    deterministic=options.deterministic,
                ),
                mutation_accepted,
                num_evals,
            )

            is_success_always_possible = true
            # Simplification shouldn't hurt complexity; unless some non-symmetric constraint
            # to commutative operator...

        elseif mutation_choice == :randomize
            # We select a random size, though the generated tree
            # may have fewer nodes than we request.
            tree_size_to_generate = rand(1:curmaxsize)
            tree = gen_random_tree_fixed_size(tree_size_to_generate, options, nfeatures, T)
            @recorder tmp_recorder["type"] = "regenerate"

            is_success_always_possible = true
<<<<<<< HEAD
        elseif mutationChoice < cweights[8]  # make random connection
            connect_random_nodes!(tree)
            is_success_always_possible = true
            @recorder tmp_recorder["type"] = "connect"
        elseif mutationChoice < cweights[9]  # break random connection
            break_random_connections!(tree)
            is_success_always_possible = true
            @recorder tmp_recorder["type"] = "break"
        else # no mutation applied
=======
        else # mutation_choice == :do_nothing
>>>>>>> 8806e7a9
            @recorder begin
                tmp_recorder["type"] = "identity"
                tmp_recorder["result"] = "accept"
                tmp_recorder["reason"] = "identity"
            end
            mutation_accepted = true
            return (
                PopMember(
                    tree,
                    beforeScore,
                    beforeLoss;
                    parent=parent_ref,
                    deterministic=options.deterministic,
                ),
                mutation_accepted,
                num_evals,
            )
        end

        successful_mutation =
            successful_mutation && check_constraints(tree, options, curmaxsize)

        attempts += 1
    end
    #############################################

    if !successful_mutation
        @recorder begin
            tmp_recorder["result"] = "reject"
            tmp_recorder["reason"] = "failed_constraint_check"
        end
        mutation_accepted = false
        return (
            PopMember(
                copy_node(prev),
                beforeScore,
                beforeLoss;
                parent=parent_ref,
                deterministic=options.deterministic,
            ),
            mutation_accepted,
            num_evals,
        )
    end

    if options.batching
        afterScore, afterLoss = score_func_batch(dataset, tree, options)
        num_evals += (options.batchSize / dataset.n)
    else
        afterScore, afterLoss = score_func(dataset, tree, options)
        num_evals += 1
    end

    if isnan(afterScore)
        @recorder begin
            tmp_recorder["result"] = "reject"
            tmp_recorder["reason"] = "nan_loss"
        end
        mutation_accepted = false
        return (
            PopMember(
                copy_node(prev),
                beforeScore,
                beforeLoss;
                parent=parent_ref,
                deterministic=options.deterministic,
            ),
            mutation_accepted,
            num_evals,
        )
    end

    probChange = 1.0
    if options.annealing
        delta = afterScore - beforeScore
        probChange *= exp(-delta / (temperature * options.alpha))
    end
    if options.useFrequency
        oldSize = compute_complexity(prev, options)
        newSize = compute_complexity(tree, options)
        old_frequency = if (oldSize <= options.maxsize)
            running_search_statistics.frequencies[oldSize]
        else
            1e-6
        end
        new_frequency = if (newSize <= options.maxsize)
            running_search_statistics.frequencies[newSize]
        else
            1e-6
        end
        probChange *= old_frequency / new_frequency
    end

    if probChange < rand()
        @recorder begin
            tmp_recorder["result"] = "reject"
            tmp_recorder["reason"] = "annealing_or_frequency"
        end
        mutation_accepted = false
        return (
            PopMember(
                copy_node(prev),
                beforeScore,
                beforeLoss;
                parent=parent_ref,
                deterministic=options.deterministic,
            ),
            mutation_accepted,
            num_evals,
        )
    else
        @recorder begin
            tmp_recorder["result"] = "accept"
            tmp_recorder["reason"] = "pass"
        end
        mutation_accepted = true
        return (
            PopMember(
                tree,
                afterScore,
                afterLoss;
                parent=parent_ref,
                deterministic=options.deterministic,
            ),
            mutation_accepted,
            num_evals,
        )
    end
end

"""Generate a generation via crossover of two members."""
function crossover_generation(
    member1::PopMember,
    member2::PopMember,
    dataset::Dataset{T},
    curmaxsize::Int,
    options::Options,
)::Tuple{PopMember,PopMember,Bool,Float64} where {T<:Real}
    tree1 = member1.tree
    tree2 = member2.tree
    crossover_accepted = false

    # We breed these until constraints are no longer violated:
    child_tree1, child_tree2 = crossover_trees(tree1, tree2)
    num_tries = 1
    max_tries = 10
    num_evals = 0.0
    while true
        # Both trees satisfy constraints
        if check_constraints(child_tree1, options, curmaxsize) &&
            check_constraints(child_tree2, options, curmaxsize)
            break
        end
        if num_tries > max_tries
            crossover_accepted = false
            return member1, member2, crossover_accepted, num_evals  # Fail.
        end
        child_tree1, child_tree2 = crossover_trees(tree1, tree2)
        num_tries += 1
    end
    if options.batching
        afterScore1, afterLoss1 = score_func_batch(dataset, child_tree1, options)
        afterScore2, afterLoss2 = score_func_batch(dataset, child_tree2, options)
        num_evals += 2 * (options.batchSize / dataset.n)
    else
        afterScore1, afterLoss1 = score_func(dataset, child_tree1, options)
        afterScore2, afterLoss2 = score_func(dataset, child_tree2, options)
        num_evals += options.batchSize / dataset.n
    end

    baby1 = PopMember(
        child_tree1,
        afterScore1,
        afterLoss1;
        parent=member1.ref,
        deterministic=options.deterministic,
    )
    baby2 = PopMember(
        child_tree2,
        afterScore2,
        afterLoss2;
        parent=member2.ref,
        deterministic=options.deterministic,
    )

    crossover_accepted = true
    return baby1, baby2, crossover_accepted, num_evals
end

end<|MERGE_RESOLUTION|>--- conflicted
+++ resolved
@@ -135,19 +135,15 @@
             @recorder tmp_recorder["type"] = "regenerate"
 
             is_success_always_possible = true
-<<<<<<< HEAD
-        elseif mutationChoice < cweights[8]  # make random connection
+        elseif mutation_choice == :make_connection
             connect_random_nodes!(tree)
             is_success_always_possible = true
             @recorder tmp_recorder["type"] = "connect"
-        elseif mutationChoice < cweights[9]  # break random connection
+        elseif mutation_choice < :break_connection  # break random connection
             break_random_connections!(tree)
             is_success_always_possible = true
             @recorder tmp_recorder["type"] = "break"
-        else # no mutation applied
-=======
         else # mutation_choice == :do_nothing
->>>>>>> 8806e7a9
             @recorder begin
                 tmp_recorder["type"] = "identity"
                 tmp_recorder["result"] = "accept"
