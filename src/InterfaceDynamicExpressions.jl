module InterfaceDynamicExpressionsModule

using Printf: @sprintf
using DynamicExpressions: DynamicExpressions
<<<<<<< HEAD
using DynamicExpressions: OperatorEnum, GenericOperatorEnum, Node
using DynamicExpressions.StringsModule: needs_brackets
=======
using DynamicExpressions: OperatorEnum, GenericOperatorEnum, AbstractExpressionNode
>>>>>>> 9438597e
using DynamicQuantities: dimension, ustrip
using ..CoreModule: Options
using ..CoreModule.OptionsModule: inverse_binopmap, inverse_unaopmap
using ..UtilsModule: subscriptify

import DynamicExpressions:
    eval_tree_array,
    eval_diff_tree_array,
    eval_grad_tree_array,
    print_tree,
    string_tree,
    differentiable_eval_tree_array

import ..deprecate_varmap

"""
    eval_tree_array(tree::AbstractExpressionNode, X::AbstractArray, options::Options; kws...)

Evaluate a binary tree (equation) over a given input data matrix. The
operators contain all of the operators used. This function fuses doublets
and triplets of operations for lower memory usage.

This function can be represented by the following pseudocode:

```
function eval(current_node)
    if current_node is leaf
        return current_node.value
    elif current_node is degree 1
        return current_node.operator(eval(current_node.left_child))
    else
        return current_node.operator(eval(current_node.left_child), eval(current_node.right_child))
```
The bulk of the code is for optimizations and pre-emptive NaN/Inf checks,
which speed up evaluation significantly.

# Arguments
- `tree::AbstractExpressionNode`: The root node of the tree to evaluate.
- `X::AbstractArray`: The input data to evaluate the tree on.
- `options::Options`: Options used to define the operators used in the tree.

# Returns
- `(output, complete)::Tuple{AbstractVector, Bool}`: the result,
    which is a 1D array, as well as if the evaluation completed
    successfully (true/false). A `false` complete means an infinity
    or nan was encountered, and a large loss should be assigned
    to the equation.
"""
<<<<<<< HEAD
function eval_tree_array(tree::Node, X::AbstractArray, options::Options; kws...)
    return eval_tree_array(
        tree, X, options.operators; turbo=options.turbo, bumper=options.bumper, kws...
    )
=======
function eval_tree_array(
    tree::AbstractExpressionNode, X::AbstractArray, options::Options; kws...
)
    return eval_tree_array(tree, X, options.operators; turbo=options.turbo, kws...)
>>>>>>> 9438597e
end

"""
    eval_diff_tree_array(tree::AbstractExpressionNode, X::AbstractArray, options::Options, direction::Int)

Compute the forward derivative of an expression, using a similar
structure and optimization to eval_tree_array. `direction` is the index of a particular
variable in the expression. e.g., `direction=1` would indicate derivative with
respect to `x1`.

# Arguments

- `tree::AbstractExpressionNode`: The expression tree to evaluate.
- `X::AbstractArray`: The data matrix, with each column being a data point.
- `options::Options`: The options containing the operators used to create the `tree`.
<<<<<<< HEAD
    This is needed to create the derivative operations.
=======
>>>>>>> 9438597e
- `direction::Int`: The index of the variable to take the derivative with respect to.

# Returns

- `(evaluation, derivative, complete)::Tuple{AbstractVector, AbstractVector, Bool}`: the normal evaluation,
    the derivative, and whether the evaluation completed as normal (or encountered a nan or inf).
"""
function eval_diff_tree_array(
    tree::AbstractExpressionNode, X::AbstractArray, options::Options, direction::Int
)
    return eval_diff_tree_array(tree, X, options.operators, direction)
end

"""
    eval_grad_tree_array(tree::AbstractExpressionNode, X::AbstractArray, options::Options; variable::Bool=false)

Compute the forward-mode derivative of an expression, using a similar
structure and optimization to eval_tree_array. `variable` specifies whether
we should take derivatives with respect to features (i.e., `X`), or with respect
to every constant in the expression.

# Arguments

- `tree::AbstractExpressionNode`: The expression tree to evaluate.
- `X::AbstractArray`: The data matrix, with each column being a data point.
- `options::Options`: The options containing the operators used to create the `tree`.
<<<<<<< HEAD
    This is needed to create the derivative operations.
=======
>>>>>>> 9438597e
- `variable::Bool`: Whether to take derivatives with respect to features (i.e., `X` - with `variable=true`),
    or with respect to every constant in the expression (`variable=false`).

# Returns

- `(evaluation, gradient, complete)::Tuple{AbstractVector, AbstractArray, Bool}`: the normal evaluation,
    the gradient, and whether the evaluation completed as normal (or encountered a nan or inf).
"""
function eval_grad_tree_array(
    tree::AbstractExpressionNode, X::AbstractArray, options::Options; kws...
)
    return eval_grad_tree_array(tree, X, options.operators; kws...)
end

"""
    differentiable_eval_tree_array(tree::AbstractExpressionNode, X::AbstractArray, options::Options)

Evaluate an expression tree in a way that can be auto-differentiated.
"""
function differentiable_eval_tree_array(
    tree::AbstractExpressionNode, X::AbstractArray, options::Options; kws...
)
    return differentiable_eval_tree_array(tree, X, options.operators; kws...)
end

"""
    string_tree(tree::AbstractExpressionNode, options::Options; kws...)

Convert an equation to a string.

# Arguments

- `tree::AbstractExpressionNode`: The equation to convert to a string.
- `options::Options`: The options holding the definition of operators.
- `variable_names::Union{Array{String, 1}, Nothing}=nothing`: what variables
    to print for each feature.
"""
@inline function string_tree(
    tree::AbstractExpressionNode,
    options::Options;
    raw::Bool=true,
    X_sym_units=nothing,
    y_sym_units=nothing,
    variable_names=nothing,
    display_variable_names=variable_names,
    varMap=nothing,
    kws...,
)
    variable_names = deprecate_varmap(variable_names, varMap, :string_tree)

    raw && return string_tree(
        tree, options.operators; f_variable=string_variable_raw, variable_names
    )

    vprecision = vals[options.print_precision]
    if X_sym_units !== nothing || y_sym_units !== nothing
        return string_tree(
            tree,
            options.operators;
<<<<<<< HEAD
            f_variable=(feature, vname) -> string_variable(feature, vname, X_sym_units),
            f_constant=(val,) -> string_constant(val, vprecision, "[⋅]"),
=======
            f_variable=(feature, vnames) -> string_variable(feature, vnames, X_sym_units),
            f_constant=val -> string_constant(val, vprecision, "[⋅]"),
>>>>>>> 9438597e
            variable_names=display_variable_names,
            kws...,
        )
    else
        return string_tree(
            tree,
            options.operators;
            f_variable=string_variable,
<<<<<<< HEAD
            f_constant=(val,) -> string_constant(val, vprecision, ""),
=======
            f_constant=val -> string_constant(val, vprecision, ""),
>>>>>>> 9438597e
            variable_names=display_variable_names,
            kws...,
        )
    end
end
const vals = ntuple(Val, 8192)
function string_variable_raw(feature, variable_names)
    if variable_names === nothing || feature > length(variable_names)
        return "x" * string(feature)
    else
        return variable_names[feature]
    end
end
function string_variable(feature, variable_names, variable_units=nothing)
    base = if variable_names === nothing || feature > length(variable_names)
        "x" * subscriptify(feature)
    else
        variable_names[feature]
    end
    if variable_units !== nothing
        base *= format_dimensions(variable_units[feature])
    end
    return base
end
function string_constant(val, ::Val{precision}, unit_placeholder) where {precision}
<<<<<<< HEAD
    if typeof(val) <: Real
=======
    does_not_need_brackets = typeof(val) <: Real
    if does_not_need_brackets
>>>>>>> 9438597e
        return sprint_precision(val, Val(precision)) * unit_placeholder
    else
        return "(" * string(val) * ")" * unit_placeholder
    end
end
function format_dimensions(::Nothing)
    return ""
end
function format_dimensions(u)
    if isone(ustrip(u))
        dim = dimension(u)
        if iszero(dim)
            return ""
        else
            return "[" * string(dim) * "]"
        end
    else
        return "[" * string(u) * "]"
    end
end
@generated function sprint_precision(x, ::Val{precision}) where {precision}
    fmt_string = "%.$(precision)g"
    return :(@sprintf($fmt_string, x))
end

"""
    print_tree(tree::AbstractExpressionNode, options::Options; kws...)

Print an equation

# Arguments

- `tree::AbstractExpressionNode`: The equation to convert to a string.
- `options::Options`: The options holding the definition of operators.
- `variable_names::Union{Array{String, 1}, Nothing}=nothing`: what variables
    to print for each feature.
"""
function print_tree(tree::AbstractExpressionNode, options::Options; kws...)
    return print_tree(tree, options.operators; kws...)
end
function print_tree(io::IO, tree::AbstractExpressionNode, options::Options; kws...)
    return print_tree(io, tree, options.operators; kws...)
end

"""
    convert(::Type{<:AbstractExpressionNode{T}}, tree::AbstractExpressionNode, options::Options; kws...) where {T}

Convert an equation to a different base type `T`.
"""
function Base.convert(
    ::Type{N}, tree::AbstractExpressionNode, options::Options
) where {T,N<:AbstractExpressionNode{T}}
    return convert(N, tree, options.operators)
end

"""
    @extend_operators options

Extends all operators defined in this options object to work on the
`AbstractExpressionNode` type. While by default this is already done for operators defined
in `Base` when you create an options and pass `define_helper_functions=true`,
this does not apply to the user-defined operators. Thus, to do so, you must
apply this macro to the operator enum in the same module you have the operators
defined.
"""
macro extend_operators(options)
    operators = :($(options).operators)
    type_requirements = Options
    @gensym alias_operators
    return quote
        if !isa($(options), $type_requirements)
            error("You must pass an options type to `@extend_operators`.")
        end
        $alias_operators = $define_alias_operators($operators)
        $(DynamicExpressions).@extend_operators $alias_operators
    end |> esc
end
function define_alias_operators(operators)
    # We undo some of the aliases so that the user doesn't need to use, e.g.,
    # `safe_pow(x1, 1.5)`. They can use `x1 ^ 1.5` instead.
    constructor = isa(operators, OperatorEnum) ? OperatorEnum : GenericOperatorEnum
    return constructor(;
        binary_operators=inverse_binopmap.(operators.binops),
        unary_operators=inverse_unaopmap.(operators.unaops),
        define_helper_functions=false,
        empty_old_operators=false,
    )
end

<<<<<<< HEAD
function (tree::Node)(X, options::Options; kws...)
    return tree(X, options.operators; turbo=options.turbo, bumper=options.bumper, kws...)
=======
function (tree::AbstractExpressionNode)(X, options::Options; kws...)
    return tree(X, options.operators; turbo=options.turbo, kws...)
>>>>>>> 9438597e
end
function DynamicExpressions.EvaluationHelpersModule._grad_evaluator(
    tree::AbstractExpressionNode, X, options::Options; kws...
)
    return DynamicExpressions.EvaluationHelpersModule._grad_evaluator(
        tree, X, options.operators; turbo=options.turbo, kws...
    )
end

end<|MERGE_RESOLUTION|>--- conflicted
+++ resolved
@@ -2,12 +2,8 @@
 
 using Printf: @sprintf
 using DynamicExpressions: DynamicExpressions
-<<<<<<< HEAD
-using DynamicExpressions: OperatorEnum, GenericOperatorEnum, Node
+using DynamicExpressions: OperatorEnum, GenericOperatorEnum, AbstractExpressionNode
 using DynamicExpressions.StringsModule: needs_brackets
-=======
-using DynamicExpressions: OperatorEnum, GenericOperatorEnum, AbstractExpressionNode
->>>>>>> 9438597e
 using DynamicQuantities: dimension, ustrip
 using ..CoreModule: Options
 using ..CoreModule.OptionsModule: inverse_binopmap, inverse_unaopmap
@@ -56,17 +52,12 @@
     or nan was encountered, and a large loss should be assigned
     to the equation.
 """
-<<<<<<< HEAD
-function eval_tree_array(tree::Node, X::AbstractArray, options::Options; kws...)
+function eval_tree_array(
+    tree::AbstractExpressionNode, X::AbstractArray, options::Options; kws...
+)
     return eval_tree_array(
         tree, X, options.operators; turbo=options.turbo, bumper=options.bumper, kws...
     )
-=======
-function eval_tree_array(
-    tree::AbstractExpressionNode, X::AbstractArray, options::Options; kws...
-)
-    return eval_tree_array(tree, X, options.operators; turbo=options.turbo, kws...)
->>>>>>> 9438597e
 end
 
 """
@@ -82,10 +73,6 @@
 - `tree::AbstractExpressionNode`: The expression tree to evaluate.
 - `X::AbstractArray`: The data matrix, with each column being a data point.
 - `options::Options`: The options containing the operators used to create the `tree`.
-<<<<<<< HEAD
-    This is needed to create the derivative operations.
-=======
->>>>>>> 9438597e
 - `direction::Int`: The index of the variable to take the derivative with respect to.
 
 # Returns
@@ -112,10 +99,6 @@
 - `tree::AbstractExpressionNode`: The expression tree to evaluate.
 - `X::AbstractArray`: The data matrix, with each column being a data point.
 - `options::Options`: The options containing the operators used to create the `tree`.
-<<<<<<< HEAD
-    This is needed to create the derivative operations.
-=======
->>>>>>> 9438597e
 - `variable::Bool`: Whether to take derivatives with respect to features (i.e., `X` - with `variable=true`),
     or with respect to every constant in the expression (`variable=false`).
 
@@ -175,13 +158,8 @@
         return string_tree(
             tree,
             options.operators;
-<<<<<<< HEAD
             f_variable=(feature, vname) -> string_variable(feature, vname, X_sym_units),
             f_constant=(val,) -> string_constant(val, vprecision, "[⋅]"),
-=======
-            f_variable=(feature, vnames) -> string_variable(feature, vnames, X_sym_units),
-            f_constant=val -> string_constant(val, vprecision, "[⋅]"),
->>>>>>> 9438597e
             variable_names=display_variable_names,
             kws...,
         )
@@ -190,11 +168,7 @@
             tree,
             options.operators;
             f_variable=string_variable,
-<<<<<<< HEAD
             f_constant=(val,) -> string_constant(val, vprecision, ""),
-=======
-            f_constant=val -> string_constant(val, vprecision, ""),
->>>>>>> 9438597e
             variable_names=display_variable_names,
             kws...,
         )
@@ -220,12 +194,7 @@
     return base
 end
 function string_constant(val, ::Val{precision}, unit_placeholder) where {precision}
-<<<<<<< HEAD
     if typeof(val) <: Real
-=======
-    does_not_need_brackets = typeof(val) <: Real
-    if does_not_need_brackets
->>>>>>> 9438597e
         return sprint_precision(val, Val(precision)) * unit_placeholder
     else
         return "(" * string(val) * ")" * unit_placeholder
@@ -315,13 +284,8 @@
     )
 end
 
-<<<<<<< HEAD
-function (tree::Node)(X, options::Options; kws...)
+function (tree::AbstractExpressionNode)(X, options::Options; kws...)
     return tree(X, options.operators; turbo=options.turbo, bumper=options.bumper, kws...)
-=======
-function (tree::AbstractExpressionNode)(X, options::Options; kws...)
-    return tree(X, options.operators; turbo=options.turbo, kws...)
->>>>>>> 9438597e
 end
 function DynamicExpressions.EvaluationHelpersModule._grad_evaluator(
     tree::AbstractExpressionNode, X, options::Options; kws...
