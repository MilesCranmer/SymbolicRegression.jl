module MLJInterfaceModule

using Optim: Optim
using LineSearches: LineSearches
using Logging: AbstractLogger
using MLJModelInterface: MLJModelInterface as MMI
using ADTypes: AbstractADType
using DynamicExpressions:
    eval_tree_array,
    string_tree,
    AbstractExpressionNode,
    AbstractExpression,
    Node,
    Expression,
    default_node_type,
    get_tree
using DynamicQuantities:
    QuantityArray,
    UnionAbstractQuantity,
    AbstractDimensions,
    SymbolicDimensions,
    Quantity,
    DEFAULT_DIM_BASE_TYPE,
    ustrip,
    dimension
using LossFunctions: SupervisedLoss
using ..InterfaceDynamicQuantitiesModule: get_dimensions_type
using ..CoreModule:
    Options, Dataset, AbstractMutationWeights, MutationWeights, LOSS_TYPE, ComplexityMapping
using ..CoreModule.OptionsModule: DEFAULT_OPTIONS, OPTION_DESCRIPTIONS
using ..ComplexityModule: compute_complexity
using ..HallOfFameModule: HallOfFame, format_hall_of_fame
using ..UtilsModule: subscriptify, @ignore

import ..equation_search

abstract type AbstractSRRegressor <: MMI.Deterministic end

# For static analysis tools:
@ignore mutable struct SRRegressor <: AbstractSRRegressor
    selection_method::Function
end
@ignore mutable struct MultitargetSRRegressor <: AbstractSRRegressor
    selection_method::Function
end

# TODO: To reduce code re-use, we could forward these defaults from
#       `equation_search`, similar to what we do for `Options`.

"""Generate an `SRRegressor` struct containing all the fields in `Options`."""
function modelexpr(model_name::Symbol)
    struct_def = :(Base.@kwdef mutable struct $(model_name){D<:AbstractDimensions,L} <:
                                 AbstractSRRegressor
        niterations::Int = 10
        parallelism::Symbol = :multithreading
        numprocs::Union{Int,Nothing} = nothing
        procs::Union{Vector{Int},Nothing} = nothing
        addprocs_function::Union{Function,Nothing} = nothing
        heap_size_hint_in_bytes::Union{Integer,Nothing} = nothing
        logger::Union{AbstractLogger,Nothing} = nothing
        logging_callback::Union{Function,Nothing} = nothing
        log_every_n::Union{Integer,NamedTuple} = 1
        runtests::Bool = true
        run_id::Union{String,Nothing} = nothing
        loss_type::L = Nothing
        selection_method::Function = choose_best
        dimensions_type::Type{D} = SymbolicDimensions{DEFAULT_DIM_BASE_TYPE}
    end)
    # TODO: store `procs` from initial run if parallelism is `:multiprocessing`
    fields = last(last(struct_def.args).args).args

    # Add everything from `Options` constructor directly to struct:
    for (i, option) in enumerate(DEFAULT_OPTIONS)
        insert!(fields, i, Expr(:(=), option.args...))
    end

    # We also need to create the `get_options` function, based on this:
    constructor = :(Options(;))
    constructor_fields = last(constructor.args).args
    for option in DEFAULT_OPTIONS
        symb = getsymb(first(option.args))
        push!(constructor_fields, Expr(:kw, symb, Expr(:(.), :m, Core.QuoteNode(symb))))
    end

    return quote
        $struct_def
        function get_options(m::$(model_name))
            return $constructor
        end
    end
end
function getsymb(ex::Symbol)
    return ex
end
function getsymb(ex::Expr)
    for arg in ex.args
        isa(arg, Symbol) && return arg
        s = getsymb(arg)
        isa(s, Symbol) && return s
    end
    return nothing
end

"""Get an equivalent `Options()` object for a particular regressor."""
function get_options(::AbstractSRRegressor) end

eval(modelexpr(:SRRegressor))
eval(modelexpr(:MultitargetSRRegressor))

"""
    SRFitResultTypes

A struct referencing types in the `SRFitResult` struct,
to be used in type inference during MLJ.update to speed up iterative fits.
"""
Base.@kwdef struct SRFitResultTypes{
    _T,_X_t,_y_t,_w_t,_state,_X_units,_y_units,_X_units_clean,_y_units_clean
}
    T::Type{_T} = Any
    X_t::Type{_X_t} = Any
    y_t::Type{_y_t} = Any
    w_t::Type{_w_t} = Any
    state::Type{_state} = Any
    X_units::Type{_X_units} = Any
    y_units::Type{_y_units} = Any
    X_units_clean::Type{_X_units_clean} = Any
    y_units_clean::Type{_y_units_clean} = Any
end

"""
    SRFitResult

A struct containing the result of a fit of an `SRRegressor` or `MultitargetSRRegressor`.
"""
Base.@kwdef struct SRFitResult{
    M<:AbstractSRRegressor,
    S,
    O<:Options,
    XD<:Union{Vector{<:AbstractDimensions},Nothing},
    YD<:Union{AbstractDimensions,Vector{<:AbstractDimensions},Nothing},
    TYPES<:SRFitResultTypes,
}
    model::M
    state::S
    num_targets::Int
    options::O
    variable_names::Vector{String}
    y_variable_names::Union{Vector{String},Nothing}
    y_is_table::Bool
    X_units::XD
    y_units::YD
    types::TYPES
end

# Cleaning already taken care of by `Options` and `equation_search`
function full_report(
    m::AbstractSRRegressor,
    fitresult::SRFitResult;
    v_with_strings::Val{with_strings}=Val(true),
) where {with_strings}
    _, hof = fitresult.state
    # TODO: Adjust baseline loss
    formatted = format_hall_of_fame(hof, fitresult.options)
    equation_strings = if with_strings
        get_equation_strings_for(
            m, formatted.trees, fitresult.options, fitresult.variable_names
        )
    else
        nothing
    end
    best_idx = dispatch_selection_for(
        m, formatted.trees, formatted.losses, formatted.scores, formatted.complexities
    )
    return (;
        best_idx=best_idx,
        equations=formatted.trees,
        equation_strings=equation_strings,
        losses=formatted.losses,
        complexities=formatted.complexities,
        scores=formatted.scores,
    )
end

MMI.clean!(::AbstractSRRegressor) = ""

# TODO: Enable `verbosity` being passed to `equation_search`
function MMI.fit(m::AbstractSRRegressor, verbosity, X, y, w=nothing)
    return MMI.update(m, verbosity, nothing, nothing, X, y, w)
end
function MMI.update(
    m::AbstractSRRegressor,
    verbosity,
    old_fitresult::Union{SRFitResult,Nothing},
    old_cache,
    X,
    y,
    w=nothing,
)
    options = old_fitresult === nothing ? get_options(m) : old_fitresult.options
    return _update(m, verbosity, old_fitresult, old_cache, X, y, w, options, nothing)
end
<<<<<<< HEAD
function _update(
    m, verbosity, old_fitresult::Union{SRFitResult,Nothing}, old_cache, X, y, w, options
)
    # To speed up iterative fits, we cache the types:
    types = if old_fitresult === nothing
        SRFitResultTypes()
=======
function _update(m, verbosity, old_fitresult, old_cache, X, y, w, options, class)
    if isnothing(class) && MMI.istable(X) && haskey(X, :class)
        if !(X isa NamedTuple)
            error("Classes can only be specified with named tuples.")
        end
        new_X = Base.structdiff(X, (; X.class))
        new_class = X.class
        return _update(
            m, verbosity, old_fitresult, old_cache, new_X, y, w, options, new_class
        )
    end
    if !isnothing(old_fitresult)
        @assert(
            old_fitresult.has_class == !isnothing(class),
            "If the first fit used class, the second fit must also use class."
        )
    end
    # To speed up iterative fits, we cache the types:
    types = if isnothing(old_fitresult)
        (;
            T=Any,
            X_t=Any,
            y_t=Any,
            w_t=Any,
            state=Any,
            X_units=Any,
            y_units=Any,
            X_units_clean=Any,
            y_units_clean=Any,
        )
>>>>>>> 6c5c74ec
    else
        old_fitresult.types
    end
    X_t::types.X_t, variable_names, display_variable_names, X_units::types.X_units = get_matrix_and_info(
        X, m.dimensions_type
    )
    y_t::types.y_t, y_variable_names, y_units::types.y_units = format_input_for(
        m, y, m.dimensions_type
    )
    X_units_clean::types.X_units_clean = clean_units(X_units)
    y_units_clean::types.y_units_clean = clean_units(y_units)
    w_t::types.w_t = if w !== nothing && isa(m, MultitargetSRRegressor)
        @assert(isa(w, AbstractVector) && ndims(w) == 1, "Unexpected input for `w`.")
        repeat(w', size(y_t, 1))
    else
        w
    end
    search_state::types.state = equation_search(
        X_t,
        y_t;
        niterations=m.niterations,
        weights=w_t,
        variable_names=variable_names,
        display_variable_names=display_variable_names,
        options=options,
        parallelism=m.parallelism,
        numprocs=m.numprocs,
        procs=m.procs,
        addprocs_function=m.addprocs_function,
        heap_size_hint_in_bytes=m.heap_size_hint_in_bytes,
        runtests=m.runtests,
        saved_state=(old_fitresult === nothing ? nothing : old_fitresult.state),
        return_state=true,
        run_id=m.run_id,
        loss_type=m.loss_type,
        X_units=X_units_clean,
        y_units=y_units_clean,
        verbosity=verbosity,
<<<<<<< HEAD
        logger=m.logger,
        logging_callback=m.logging_callback,
        log_every_n=m.log_every_n,
=======
        extra=isnothing(class) ? (;) : (; class),
>>>>>>> 6c5c74ec
        # Help out with inference:
        v_dim_out=isa(m, SRRegressor) ? Val(1) : Val(2),
    )
    fitresult = SRFitResult(;
        model=m,
        state=search_state,
        num_targets=isa(m, SRRegressor) ? 1 : size(y_t, 1),
        options=options,
        variable_names=variable_names,
        y_variable_names=y_variable_names,
        y_is_table=MMI.istable(y),
        has_class=!isnothing(class),
        X_units=X_units_clean,
        y_units=y_units_clean,
        types=SRFitResultTypes(;
            T=hof_eltype(search_state[2]),
            X_t=typeof(X_t),
            y_t=typeof(y_t),
            w_t=typeof(w_t),
            state=typeof(search_state),
            X_units=typeof(X_units),
            y_units=typeof(y_units),
            X_units_clean=typeof(X_units_clean),
            y_units_clean=typeof(y_units_clean),
        ),
    )::(old_fitresult === nothing ? SRFitResult : typeof(old_fitresult))
    return (fitresult, nothing, full_report(m, fitresult))
end
hof_eltype(::Type{H}) where {T,H<:HallOfFame{T}} = T
hof_eltype(::Type{V}) where {V<:Vector} = hof_eltype(eltype(V))
hof_eltype(h) = hof_eltype(typeof(h))

function clean_units(units)
    !isa(units, AbstractDimensions) && error("Unexpected units.")
    iszero(units) && return nothing
    return units
end
function clean_units(units::Vector)
    !all(Base.Fix2(isa, AbstractDimensions), units) && error("Unexpected units.")
    all(iszero, units) && return nothing
    return units
end

function get_matrix_and_info(X, ::Type{D}) where {D}
    sch = MMI.istable(X) ? MMI.schema(X) : nothing
    Xm_t = MMI.matrix(X; transpose=true)
    colnames, display_colnames = if sch === nothing
        (
            ["x$(i)" for i in eachindex(axes(Xm_t, 1))],
            ["x$(subscriptify(i))" for i in eachindex(axes(Xm_t, 1))],
        )
    else
        ([string(name) for name in sch.names], [string(name) for name in sch.names])
    end
    D_promoted = get_dimensions_type(Xm_t, D)
    Xm_t_strip, X_units = unwrap_units_single(Xm_t, D_promoted)
    return Xm_t_strip, colnames, display_colnames, X_units
end

function format_input_for(::SRRegressor, y, ::Type{D}) where {D}
    @assert(
        !(MMI.istable(y) || (length(size(y)) == 2 && size(y, 2) > 1)),
        "For multi-output regression, please use `MultitargetSRRegressor`."
    )
    y_t = vec(y)
    colnames = nothing
    D_promoted = get_dimensions_type(y_t, D)
    y_t_strip, y_units = unwrap_units_single(y_t, D_promoted)
    return y_t_strip, colnames, y_units
end
function format_input_for(::MultitargetSRRegressor, y, ::Type{D}) where {D}
    @assert(
        MMI.istable(y) || (length(size(y)) == 2 && size(y, 2) > 1),
        "For single-output regression, please use `SRRegressor`."
    )
    out = get_matrix_and_info(y, D)
    return out[1], out[2], out[4]
end
function validate_variable_names(variable_names, fitresult::SRFitResult)
    @assert(
        variable_names == fitresult.variable_names,
        "Variable names do not match fitted regressor."
    )
    return nothing
end
function validate_units(X_units, old_X_units)
    @assert(
        all(X_units .== old_X_units),
        "Units of new data do not match units of fitted regressor."
    )
    return nothing
end

# TODO: Test whether this conversion poses any issues in data normalization...
function dimension_with_fallback(q::UnionAbstractQuantity{T}, ::Type{D}) where {T,D}
    return dimension(convert(Quantity{T,D}, q))::D
end
function dimension_with_fallback(_, ::Type{D}) where {D}
    return D()
end
function prediction_warn()
    @warn "Evaluation failed either due to NaNs detected or due to unfinished search. Using 0s for prediction."
end

@inline function wrap_units(v, y_units, i::Integer)
    if y_units === nothing
        return v
    else
        return (yi -> Quantity(yi, y_units[i])).(v)
    end
end
@inline function wrap_units(v, y_units, ::Nothing)
    if y_units === nothing
        return v
    else
        return (yi -> Quantity(yi, y_units)).(v)
    end
end

function prediction_fallback(
    ::Type{T}, m::SRRegressor, Xnew_t, fitresult::SRFitResult, _
) where {T}
    prediction_warn()
    out = fill!(similar(Xnew_t, T, axes(Xnew_t, 2)), zero(T))
    return wrap_units(out, fitresult.y_units, nothing)
end
function prediction_fallback(
    ::Type{T}, ::MultitargetSRRegressor, Xnew_t, fitresult::SRFitResult, prototype
) where {T}
    prediction_warn()
    out_cols = [
        wrap_units(
            fill!(similar(Xnew_t, T, axes(Xnew_t, 2)), zero(T)), fitresult.y_units, i
        ) for i in 1:(fitresult.num_targets)
    ]
    out_matrix = reduce(hcat, out_cols)
    if !fitresult.y_is_table
        return out_matrix
    else
        return MMI.table(out_matrix; names=fitresult.y_variable_names, prototype=prototype)
    end
end

compat_ustrip(A::QuantityArray) = ustrip(A)
compat_ustrip(A) = ustrip.(A)

"""
    unwrap_units_single(::AbstractArray, ::Type{<:AbstractDimensions})

Remove units from some features in a matrix, and return, as a tuple,
(1) the matrix with stripped units, and (2) the dimensions for those features.
"""
function unwrap_units_single(A::AbstractMatrix, ::Type{D}) where {D}
    dims = D[dimension_with_fallback(first(row), D) for row in eachrow(A)]
    @inbounds for (i, row) in enumerate(eachrow(A))
        all(xi -> dimension_with_fallback(xi, D) == dims[i], row) ||
            error("Inconsistent units in feature $i of matrix.")
    end
    return stack(compat_ustrip, eachrow(A); dims=1)::AbstractMatrix, dims
end
function unwrap_units_single(v::AbstractVector, ::Type{D}) where {D}
    dims = dimension_with_fallback(first(v), D)
    all(xi -> dimension_with_fallback(xi, D) == dims, v) ||
        error("Inconsistent units in vector.")
    return compat_ustrip(v)::AbstractVector, dims
end

function MMI.fitted_params(m::AbstractSRRegressor, fitresult::SRFitResult)
    report = full_report(m, fitresult)
    return (;
        best_idx=report.best_idx,
        equations=report.equations,
        equation_strings=report.equation_strings,
    )
end

function eval_tree_mlj(
    tree::AbstractExpression,
    X_t,
    class,
    m::AbstractSRRegressor,
    ::Type{T},
    fitresult,
    i,
    prototype,
) where {T}
    out, completed = if isnothing(class)
        eval_tree_array(tree, X_t, fitresult.options)
    else
        eval_tree_array(tree, X_t, class, fitresult.options)
    end
    if completed
        return wrap_units(out, fitresult.y_units, i)
    else
        return prediction_fallback(T, m, X_t, fitresult, prototype)
    end
end

function MMI.predict(
    m::M, fitresult, Xnew; idx=nothing, class=nothing
) where {M<:AbstractSRRegressor}
    return _predict(m, fitresult, Xnew, idx, class)
end
function _predict(m::M, fitresult, Xnew, idx, class) where {M<:AbstractSRRegressor}
    if Xnew isa NamedTuple && (haskey(Xnew, :idx) || haskey(Xnew, :data))
        @assert(
            haskey(Xnew, :idx) && haskey(Xnew, :data) && length(keys(Xnew)) == 2,
            "If specifying an equation index during prediction, you must use a named tuple with keys `idx` and `data`."
        )
        return _predict(m, fitresult, Xnew.data, Xnew.idx, class)
    end
    if isnothing(class) && MMI.istable(Xnew) && haskey(Xnew, :class)
        if !(Xnew isa NamedTuple)
            error("Classes can only be specified with named tuples.")
        end
        Xnew2 = Base.structdiff(Xnew, (; Xnew.class))
        return _predict(m, fitresult, Xnew2, idx, Xnew.class)
    end

    if fitresult.has_class
        @assert(
            !isnothing(class), "Classes must be specified if the model was fit with class."
        )
    end

    params = full_report(m, fitresult; v_with_strings=Val(false))
    prototype = MMI.istable(Xnew) ? Xnew : nothing
    Xnew_t, variable_names, _, X_units = get_matrix_and_info(Xnew, m.dimensions_type)
    T = promote_type(eltype(Xnew_t), fitresult.types.T)

    if isempty(params.equations) || any(isempty, params.equations)
        @warn "Equations not found. Returning 0s for prediction."
        return prediction_fallback(T, m, Xnew_t, fitresult, prototype)
    end

    X_units_clean = clean_units(X_units)
    validate_variable_names(variable_names, fitresult)
    validate_units(X_units_clean, fitresult.X_units)

    _idx = something(idx, params.best_idx)

    if M <: SRRegressor
        return eval_tree_mlj(
            params.equations[_idx], Xnew_t, class, m, T, fitresult, nothing, prototype
        )
    elseif M <: MultitargetSRRegressor
        outs = [
            eval_tree_mlj(
                params.equations[i][_idx[i]], Xnew_t, class, m, T, fitresult, i, prototype
            ) for i in eachindex(_idx, params.equations)
        ]
        out_matrix = reduce(hcat, outs)
        if !fitresult.y_is_table
            return out_matrix
        else
            return MMI.table(out_matrix; names=fitresult.y_variable_names, prototype)
        end
    end
end

function get_equation_strings_for(::SRRegressor, trees, options, variable_names)
    return (
        t -> string_tree(t, options; variable_names=variable_names, pretty=false)
    ).(trees)
end
function get_equation_strings_for(::MultitargetSRRegressor, trees, options, variable_names)
    return [
        (t -> string_tree(t, options; variable_names=variable_names, pretty=false)).(ts) for
        ts in trees
    ]
end

function choose_best(; trees, losses::Vector{L}, scores, complexities) where {L<:LOSS_TYPE}
    # Same as in PySR:
    # https://github.com/MilesCranmer/PySR/blob/e74b8ad46b163c799908b3aa4d851cf8457c79ef/pysr/sr.py#L2318-L2332
    # threshold = 1.5 * minimum_loss
    # Then, we get max score of those below the threshold.
    threshold = 1.5 * minimum(losses)
    return argmax([
        (losses[i] <= threshold) ? scores[i] : typemin(L) for i in eachindex(losses)
    ])
end

function dispatch_selection_for(m::SRRegressor, trees, losses, scores, complexities)::Int
    length(trees) == 0 && return 0
    return m.selection_method(;
        trees=trees, losses=losses, scores=scores, complexities=complexities
    )
end
function dispatch_selection_for(
    m::MultitargetSRRegressor, trees, losses, scores, complexities
)
    any(t -> length(t) == 0, trees) && return fill(0, length(trees))
    return [
        m.selection_method(;
            trees=trees[i], losses=losses[i], scores=scores[i], complexities=complexities[i]
        ) for i in eachindex(trees)
    ]
end

MMI.metadata_pkg(
    AbstractSRRegressor;
    name="SymbolicRegression",
    uuid="8254be44-1295-4e6a-a16d-46603ac705cb",
    url="https://github.com/MilesCranmer/SymbolicRegression.jl",
    julia=true,
    license="Apache-2.0",
    is_wrapper=false,
)

const input_scitype = Union{
    MMI.Table(MMI.Continuous),
    AbstractMatrix{<:MMI.Continuous},
    MMI.Table(MMI.Continuous, MMI.Count),
}

# TODO: Allow for Count data, and coerce it into Continuous as needed.
MMI.metadata_model(
    SRRegressor;
    input_scitype,
    target_scitype=AbstractVector{<:Any},
    supports_weights=true,
    reports_feature_importances=false,
    load_path="SymbolicRegression.MLJInterfaceModule.SRRegressor",
    human_name="Symbolic Regression via Evolutionary Search",
)
MMI.metadata_model(
    MultitargetSRRegressor;
    input_scitype,
    target_scitype=Union{MMI.Table(Any),AbstractMatrix{<:Any}},
    supports_weights=true,
    reports_feature_importances=false,
    load_path="SymbolicRegression.MLJInterfaceModule.MultitargetSRRegressor",
    human_name="Multi-Target Symbolic Regression via Evolutionary Search",
)

function tag_with_docstring(model_name::Symbol, description::String, bottom_matter::String)
    docstring = """$(MMI.doc_header(eval(model_name)))

    $(description)

    # Hyper-parameters
    """

    # TODO: These ones are copied (or written) manually:
    append_arguments = """- `niterations::Int=10`: The number of iterations to perform the search.
        More iterations will improve the results.
    - `parallelism=:multithreading`: What parallelism mode to use.
        The options are `:multithreading`, `:multiprocessing`, and `:serial`.
        By default, multithreading will be used. Multithreading uses less memory,
        but multiprocessing can handle multi-node compute. If using `:multithreading`
        mode, the number of threads available to julia are used. If using
        `:multiprocessing`, `numprocs` processes will be created dynamically if
        `procs` is unset. If you have already allocated processes, pass them
        to the `procs` argument and they will be used.
        You may also pass a string instead of a symbol, like `"multithreading"`.
    - `numprocs::Union{Int, Nothing}=nothing`:  The number of processes to use,
        if you want `equation_search` to set this up automatically. By default
        this will be `4`, but can be any number (you should pick a number <=
        the number of cores available).
    - `procs::Union{Vector{Int}, Nothing}=nothing`: If you have set up
        a distributed run manually with `procs = addprocs()` and `@everywhere`,
        pass the `procs` to this keyword argument.
    - `addprocs_function::Union{Function, Nothing}=nothing`: If using multiprocessing
        (`parallelism=:multithreading`), and are not passing `procs` manually,
        then they will be allocated dynamically using `addprocs`. However,
        you may also pass a custom function to use instead of `addprocs`.
        This function should take a single positional argument,
        which is the number of processes to use, as well as the `lazy` keyword argument.
        For example, if set up on a slurm cluster, you could pass
        `addprocs_function = addprocs_slurm`, which will set up slurm processes.
    - `heap_size_hint_in_bytes::Union{Int,Nothing}=nothing`: On Julia 1.9+, you may set the `--heap-size-hint`
        flag on Julia processes, recommending garbage collection once a process
        is close to the recommended size. This is important for long-running distributed
        jobs where each process has an independent memory, and can help avoid
        out-of-memory errors. By default, this is set to `Sys.free_memory() / numprocs`.
    - `runtests::Bool=true`: Whether to run (quick) tests before starting the
        search, to see if there will be any problems during the equation search
        related to the host environment.
    - `run_id::Union{String,Nothing}=nothing`: A unique identifier for the run.
        This will be used to store outputs from the run in the `outputs` directory.
        If not specified, a unique ID will be generated.
    - `loss_type::Type=Nothing`: If you would like to use a different type
        for the loss than for the data you passed, specify the type here.
        Note that if you pass complex data `::Complex{L}`, then the loss
        type will automatically be set to `L`.
    - `selection_method::Function`: Function to selection expression from
        the Pareto frontier for use in `predict`.
        See `SymbolicRegression.MLJInterfaceModule.choose_best` for an example.
        This function should return a single integer specifying
        the index of the expression to use. By default, this maximizes
        the score (a pound-for-pound rating) of expressions reaching the threshold
        of 1.5x the minimum loss. To override this at prediction time, you can pass
        a named tuple with keys `data` and `idx` to `predict`. See the Operations
        section for details.
    - `dimensions_type::AbstractDimensions`: The type of dimensions to use when storing
        the units of the data. By default this is `DynamicQuantities.SymbolicDimensions`.
    """

    bottom = """
    # Operations

    - `predict(mach, Xnew)`: Return predictions of the target given features `Xnew`, which
        should have same scitype as `X` above. The expression used for prediction is defined
        by the `selection_method` function, which can be seen by viewing `report(mach).best_idx`.
    - `predict(mach, (data=Xnew, idx=i))`: Return predictions of the target given features
        `Xnew`, which should have same scitype as `X` above. By passing a named tuple with keys
        `data` and `idx`, you are able to specify the equation you wish to evaluate in `idx`.

    $(bottom_matter)
    """

    # Remove common indentation:
    docstring = replace(docstring, r"^    " => "")
    extra_arguments = replace(append_arguments, r"^    " => "")
    bottom = replace(bottom, r"^    " => "")

    # Add parameter descriptions:
    docstring = docstring * OPTION_DESCRIPTIONS
    docstring = docstring * extra_arguments
    docstring = docstring * bottom
    return quote
        @doc $docstring $model_name
    end
end

#https://arxiv.org/abs/2305.01582
eval(
    tag_with_docstring(
        :SRRegressor,
        replace(
            """
    Single-target Symbolic Regression regressor (`SRRegressor`) searches
    for symbolic expressions that predict a single target variable from
    a set of input variables. All data is assumed to be `Continuous`.
    The search is performed using an evolutionary algorithm.
    This algorithm is described in the paper
    https://arxiv.org/abs/2305.01582.

    # Training data

    In MLJ or MLJBase, bind an instance `model` to data with

        mach = machine(model, X, y)

    OR

        mach = machine(model, X, y, w)

    Here:

    - `X` is any table of input features (eg, a `DataFrame`) whose columns are of scitype
      `Continuous`; check column scitypes with `schema(X)`. Variable names in discovered
      expressions will be taken from the column names of `X`, if available. Units in columns
      of `X` (use `DynamicQuantities` for units) will trigger dimensional analysis to be used.

    - `y` is the target, which can be any `AbstractVector` whose element scitype is
        `Continuous`; check the scitype with `scitype(y)`. Units in `y` (use `DynamicQuantities`
        for units) will trigger dimensional analysis to be used.

    - `w` is the observation weights which can either be `nothing` (default) or an
      `AbstractVector` whose element scitype is `Count` or `Continuous`.

    Train the machine using `fit!(mach)`, inspect the discovered expressions with
    `report(mach)`, and predict on new data with `predict(mach, Xnew)`.
    Note that unlike other regressors, symbolic regression stores a list of
    trained models. The model chosen from this list is defined by the function
    `selection_method` keyword argument, which by default balances accuracy
    and complexity. You can override this at prediction time by passing a named
    tuple with keys `data` and `idx`.

    """,
            r"^    " => "",
        ),
        replace(
            """
    # Fitted parameters

    The fields of `fitted_params(mach)` are:

    - `best_idx::Int`: The index of the best expression in the Pareto frontier,
       as determined by the `selection_method` function. Override in `predict` by passing
        a named tuple with keys `data` and `idx`.
    - `equations::Vector{Node{T}}`: The expressions discovered by the search, represented
      in a dominating Pareto frontier (i.e., the best expressions found for
      each complexity). `T` is equal to the element type
      of the passed data.
    - `equation_strings::Vector{String}`: The expressions discovered by the search,
      represented as strings for easy inspection.

    # Report

    The fields of `report(mach)` are:

    - `best_idx::Int`: The index of the best expression in the Pareto frontier,
       as determined by the `selection_method` function. Override in `predict` by passing
       a named tuple with keys `data` and `idx`.
    - `equations::Vector{Node{T}}`: The expressions discovered by the search, represented
      in a dominating Pareto frontier (i.e., the best expressions found for
      each complexity).
    - `equation_strings::Vector{String}`: The expressions discovered by the search,
      represented as strings for easy inspection.
    - `complexities::Vector{Int}`: The complexity of each expression in the Pareto frontier.
    - `losses::Vector{L}`: The loss of each expression in the Pareto frontier, according
      to the loss function specified in the model. The type `L` is the loss type, which
      is usually the same as the element type of data passed (i.e., `T`), but can differ
      if complex data types are passed.
    - `scores::Vector{L}`: A metric which considers both the complexity and loss of an expression,
      equal to the change in the log-loss divided by the change in complexity, relative to
      the previous expression along the Pareto frontier. A larger score aims to indicate
      an expression is more likely to be the true expression generating the data, but
      this is very problem-dependent and generally several other factors should be considered.

    # Examples

    ```julia
    using MLJ
    SRRegressor = @load SRRegressor pkg=SymbolicRegression
    X, y = @load_boston
    model = SRRegressor(binary_operators=[+, -, *], unary_operators=[exp], niterations=100)
    mach = machine(model, X, y)
    fit!(mach)
    y_hat = predict(mach, X)
    # View the equation used:
    r = report(mach)
    println("Equation used:", r.equation_strings[r.best_idx])
    ```

    With units and variable names:

    ```julia
    using MLJ
    using DynamicQuantities
    SRegressor = @load SRRegressor pkg=SymbolicRegression

    X = (; x1=rand(32) .* us"km/h", x2=rand(32) .* us"km")
    y = @. X.x2 / X.x1 + 0.5us"h"
    model = SRRegressor(binary_operators=[+, -, *, /])
    mach = machine(model, X, y)
    fit!(mach)
    y_hat = predict(mach, X)
    # View the equation used:
    r = report(mach)
    println("Equation used:", r.equation_strings[r.best_idx])
    ```

    See also [`MultitargetSRRegressor`](@ref).
    """,
            r"^    " => "",
        ),
    ),
)
eval(
    tag_with_docstring(
        :MultitargetSRRegressor,
        replace(
            """
    Multi-target Symbolic Regression regressor (`MultitargetSRRegressor`)
    conducts several searches for expressions that predict each target variable
    from a set of input variables. All data is assumed to be `Continuous`.
    The search is performed using an evolutionary algorithm.
    This algorithm is described in the paper
    https://arxiv.org/abs/2305.01582.

    # Training data
    In MLJ or MLJBase, bind an instance `model` to data with

        mach = machine(model, X, y)

    OR

        mach = machine(model, X, y, w)

    Here:

    - `X` is any table of input features (eg, a `DataFrame`) whose columns are of scitype
    `Continuous`; check column scitypes with `schema(X)`. Variable names in discovered
    expressions will be taken from the column names of `X`, if available. Units in columns
    of `X` (use `DynamicQuantities` for units) will trigger dimensional analysis to be used.

    - `y` is the target, which can be any table of target variables whose element
      scitype is `Continuous`; check the scitype with `schema(y)`. Units in columns of
      `y` (use `DynamicQuantities` for units) will trigger dimensional analysis to be used.

    - `w` is the observation weights which can either be `nothing` (default) or an
      `AbstractVector` whose element scitype is `Count` or `Continuous`. The same
      weights are used for all targets.

    Train the machine using `fit!(mach)`, inspect the discovered expressions with
    `report(mach)`, and predict on new data with `predict(mach, Xnew)`.
    Note that unlike other regressors, symbolic regression stores a list of lists of
    trained models. The models chosen from each of these lists is defined by the function
    `selection_method` keyword argument, which by default balances accuracy
    and complexity. You can override this at prediction time by passing a named
    tuple with keys `data` and `idx`.

    """,
            r"^    " => "",
        ),
        replace(
            """
    # Fitted parameters

    The fields of `fitted_params(mach)` are:

    - `best_idx::Vector{Int}`: The index of the best expression in each Pareto frontier,
      as determined by the `selection_method` function. Override in `predict` by passing
      a named tuple with keys `data` and `idx`.
    - `equations::Vector{Vector{Node{T}}}`: The expressions discovered by the search, represented
      in a dominating Pareto frontier (i.e., the best expressions found for
      each complexity). The outer vector is indexed by target variable, and the inner
      vector is ordered by increasing complexity. `T` is equal to the element type
      of the passed data.
    - `equation_strings::Vector{Vector{String}}`: The expressions discovered by the search,
      represented as strings for easy inspection.

    # Report

    The fields of `report(mach)` are:

    - `best_idx::Vector{Int}`: The index of the best expression in each Pareto frontier,
       as determined by the `selection_method` function. Override in `predict` by passing
       a named tuple with keys `data` and `idx`.
    - `equations::Vector{Vector{Node{T}}}`: The expressions discovered by the search, represented
      in a dominating Pareto frontier (i.e., the best expressions found for
      each complexity). The outer vector is indexed by target variable, and the inner
      vector is ordered by increasing complexity.
    - `equation_strings::Vector{Vector{String}}`: The expressions discovered by the search,
      represented as strings for easy inspection.
    - `complexities::Vector{Vector{Int}}`: The complexity of each expression in each Pareto frontier.
    - `losses::Vector{Vector{L}}`: The loss of each expression in each Pareto frontier, according
      to the loss function specified in the model. The type `L` is the loss type, which
      is usually the same as the element type of data passed (i.e., `T`), but can differ
      if complex data types are passed.
    - `scores::Vector{Vector{L}}`: A metric which considers both the complexity and loss of an expression,
      equal to the change in the log-loss divided by the change in complexity, relative to
      the previous expression along the Pareto frontier. A larger score aims to indicate
      an expression is more likely to be the true expression generating the data, but
      this is very problem-dependent and generally several other factors should be considered.

    # Examples

    ```julia
    using MLJ
    MultitargetSRRegressor = @load MultitargetSRRegressor pkg=SymbolicRegression
    X = (a=rand(100), b=rand(100), c=rand(100))
    Y = (y1=(@. cos(X.c) * 2.1 - 0.9), y2=(@. X.a * X.b + X.c))
    model = MultitargetSRRegressor(binary_operators=[+, -, *], unary_operators=[exp], niterations=100)
    mach = machine(model, X, Y)
    fit!(mach)
    y_hat = predict(mach, X)
    # View the equations used:
    r = report(mach)
    for (output_index, (eq, i)) in enumerate(zip(r.equation_strings, r.best_idx))
        println("Equation used for ", output_index, ": ", eq[i])
    end
    ```

    See also [`SRRegressor`](@ref).
    """,
            r"^    " => "",
        ),
    ),
)

end<|MERGE_RESOLUTION|>--- conflicted
+++ resolved
@@ -147,6 +147,7 @@
     variable_names::Vector{String}
     y_variable_names::Union{Vector{String},Nothing}
     y_is_table::Bool
+    has_class::Bool
     X_units::XD
     y_units::YD
     types::TYPES
@@ -199,15 +200,17 @@
     options = old_fitresult === nothing ? get_options(m) : old_fitresult.options
     return _update(m, verbosity, old_fitresult, old_cache, X, y, w, options, nothing)
 end
-<<<<<<< HEAD
 function _update(
-    m, verbosity, old_fitresult::Union{SRFitResult,Nothing}, old_cache, X, y, w, options
+    m,
+    verbosity,
+    old_fitresult::Union{SRFitResult,Nothing},
+    old_cache,
+    X,
+    y,
+    w,
+    options,
+    class,
 )
-    # To speed up iterative fits, we cache the types:
-    types = if old_fitresult === nothing
-        SRFitResultTypes()
-=======
-function _update(m, verbosity, old_fitresult, old_cache, X, y, w, options, class)
     if isnothing(class) && MMI.istable(X) && haskey(X, :class)
         if !(X isa NamedTuple)
             error("Classes can only be specified with named tuples.")
@@ -226,18 +229,7 @@
     end
     # To speed up iterative fits, we cache the types:
     types = if isnothing(old_fitresult)
-        (;
-            T=Any,
-            X_t=Any,
-            y_t=Any,
-            w_t=Any,
-            state=Any,
-            X_units=Any,
-            y_units=Any,
-            X_units_clean=Any,
-            y_units_clean=Any,
-        )
->>>>>>> 6c5c74ec
+        SRFitResultTypes()
     else
         old_fitresult.types
     end
@@ -276,13 +268,10 @@
         X_units=X_units_clean,
         y_units=y_units_clean,
         verbosity=verbosity,
-<<<<<<< HEAD
+        extra=isnothing(class) ? (;) : (; class),
         logger=m.logger,
         logging_callback=m.logging_callback,
         log_every_n=m.log_every_n,
-=======
-        extra=isnothing(class) ? (;) : (; class),
->>>>>>> 6c5c74ec
         # Help out with inference:
         v_dim_out=isa(m, SRRegressor) ? Val(1) : Val(2),
     )
