--- conflicted
+++ resolved
@@ -103,17 +103,8 @@
     )
 end
 
-<<<<<<< HEAD
-struct Options{
-    LossType<:Union{SupervisedLoss,Function},
-    ComplexityType,
-    _prob_pick_first,
-    _ns,
-    FullLossType,
-}
-=======
+
 struct Options{CT}
->>>>>>> 90343415
     operators::AbstractOperatorEnum
     bin_constraints::Vector{Tuple{Int,Int}}
     una_constraints::Vector{Int}
@@ -151,12 +142,8 @@
     nuna::Int
     nbin::Int
     seed::Union{Int,Nothing}
-<<<<<<< HEAD
-    elementwise_loss::LossType
-    loss_function::FullLossType
-=======
-    loss::Union{SupervisedLoss,Function}
->>>>>>> 90343415
+    elementwise_loss::Union{SupervisedLoss,Function,Nothing}
+    loss_function::Union{Function,Nothing}
     progress::Bool
     terminal_width::Union{Int,Nothing}
     optimizer_algorithm::String
