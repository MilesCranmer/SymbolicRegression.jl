module SymbolicRegression

# Types
export Population,
    PopMember,
    HallOfFame,
    Options,
    Dataset,
    MutationWeights,
    Node,
    GraphNode,
    ParametricNode,
    Expression,
    ParametricExpression,
    TemplateExpression,
    TemplateStructure,
    ValidVector,
    ComposableExpression,
    NodeSampler,
    AbstractExpression,
    AbstractExpressionNode,
    EvalOptions,
    SRRegressor,
    MultitargetSRRegressor,

    #Functions:
    equation_search,
    s_r_cycle,
    calculate_pareto_frontier,
    count_nodes,
    compute_complexity,
    @parse_expression,
    parse_expression,
    @declare_expression_operator,
    print_tree,
    string_tree,
    eval_tree_array,
    eval_diff_tree_array,
    eval_grad_tree_array,
    differentiable_eval_tree_array,
    set_node!,
    copy_node,
    node_to_symbolic,
    symbolic_to_node,
    simplify_tree!,
    tree_mapreduce,
    combine_operators,
    gen_random_tree,
    gen_random_tree_fixed_size,
    @extend_operators,
    get_tree,
    get_contents,
    get_metadata,
    with_contents,
    with_metadata,

    #Operators
    plus,
    sub,
    mult,
    square,
    cube,
    pow,
    safe_pow,
    safe_log,
    safe_log2,
    safe_log10,
    safe_log1p,
    safe_acosh,
    safe_sqrt,
    neg,
    greater,
    cond,
    relu,
    logical_or,
    logical_and,

    # special operators
    gamma,
    erf,
    erfc,
    atanh_clip

using Distributed
using Printf: @printf, @sprintf
<<<<<<< HEAD
using PackageExtensionCompat: @require_extensions
using Logging: AbstractLogger
=======
>>>>>>> 6c5c74ec
using Pkg: Pkg
using TOML: parsefile
using Random: seed!, shuffle!
using Reexport
using ProgressMeter: finish!
using DynamicExpressions:
    Node,
    GraphNode,
    ParametricNode,
    Expression,
    ParametricExpression,
    NodeSampler,
    AbstractExpression,
    AbstractExpressionNode,
    ExpressionInterface,
    @parse_expression,
    parse_expression,
    @declare_expression_operator,
    copy_node,
    set_node!,
    string_tree,
    print_tree,
    count_nodes,
    get_constants,
    get_scalar_constants,
    set_constants!,
    set_scalar_constants!,
    index_constants,
    NodeIndex,
    eval_tree_array,
    EvalOptions,
    differentiable_eval_tree_array,
    eval_diff_tree_array,
    eval_grad_tree_array,
    node_to_symbolic,
    symbolic_to_node,
    combine_operators,
    simplify_tree!,
    tree_mapreduce,
    set_default_variable_names!,
    node_type,
    get_tree,
    get_contents,
    get_metadata,
    with_contents,
    with_metadata
using DynamicExpressions: with_type_parameters
@reexport using LossFunctions:
    MarginLoss,
    DistanceLoss,
    SupervisedLoss,
    ZeroOneLoss,
    LogitMarginLoss,
    PerceptronLoss,
    HingeLoss,
    L1HingeLoss,
    L2HingeLoss,
    SmoothedL1HingeLoss,
    ModifiedHuberLoss,
    L2MarginLoss,
    ExpLoss,
    SigmoidLoss,
    DWDMarginLoss,
    LPDistLoss,
    L1DistLoss,
    L2DistLoss,
    PeriodicLoss,
    HuberLoss,
    EpsilonInsLoss,
    L1EpsilonInsLoss,
    L2EpsilonInsLoss,
    LogitDistLoss,
    QuantileLoss,
    LogCoshLoss
using Compat: @compat, Fix

#! format: off
@compat(
    public,
    (
        AbstractOptions, AbstractRuntimeOptions, RuntimeOptions,
        AbstractMutationWeights, mutate!, condition_mutation_weights!,
        sample_mutation, MutationResult, AbstractSearchState, SearchState,
        LOSS_TYPE, DATA_TYPE, node_type,
    )
)
#! format: on
# ^ We can add new functions here based on requests from users.
# However, I don't want to add many functions without knowing what
# users will actually want to overload.

# https://discourse.julialang.org/t/how-to-find-out-the-version-of-a-package-from-its-module/37755/15
const PACKAGE_VERSION = try
    root = pkgdir(@__MODULE__)
    if root == String
        let project = parsefile(joinpath(root, "Project.toml"))
            VersionNumber(project["version"])
        end
    else
        VersionNumber(0, 0, 0)
    end
catch
    VersionNumber(0, 0, 0)
end

using DispatchDoctor: @stable

@stable default_mode = "disable" begin
    include("Utils.jl")
    include("InterfaceDynamicQuantities.jl")
    include("Core.jl")
    include("InterfaceDynamicExpressions.jl")
    include("Recorder.jl")
    include("Complexity.jl")
    include("DimensionalAnalysis.jl")
    include("CheckConstraints.jl")
    include("AdaptiveParsimony.jl")
    include("MutationFunctions.jl")
    include("LossFunctions.jl")
    include("PopMember.jl")
    include("ConstantOptimization.jl")
    include("Population.jl")
    include("HallOfFame.jl")
    include("Mutate.jl")
    include("RegularizedEvolution.jl")
    include("SingleIteration.jl")
    include("ProgressBars.jl")
    include("Migration.jl")
    include("SearchUtils.jl")
<<<<<<< HEAD
    include("Logging.jl")
=======
    include("ExpressionBuilder.jl")
    include("ComposableExpression.jl")
    include("TemplateExpression.jl")
    include("ParametricExpression.jl")
>>>>>>> 6c5c74ec
end

using .CoreModule:
    DATA_TYPE,
    LOSS_TYPE,
    RecordType,
    Dataset,
    AbstractOptions,
    Options,
    ComplexityMapping,
    AbstractMutationWeights,
    MutationWeights,
    get_safe_op,
    max_features,
    is_weighted,
    sample_mutation,
    plus,
    sub,
    mult,
    square,
    cube,
    pow,
    safe_pow,
    safe_log,
    safe_log2,
    safe_log10,
    safe_log1p,
    safe_sqrt,
    safe_acosh,
    neg,
    greater,
    cond,
    relu,
    logical_or,
    logical_and,
    gamma,
    erf,
    erfc,
    atanh_clip,
    create_expression,
    has_units
using .UtilsModule: is_anonymous_function, recursive_merge, json3_write, @ignore
using .ComplexityModule: compute_complexity
using .CheckConstraintsModule: check_constraints
using .AdaptiveParsimonyModule:
    RunningSearchStatistics, update_frequencies!, move_window!, normalize_frequencies!
using .MutationFunctionsModule:
    gen_random_tree,
    gen_random_tree_fixed_size,
    random_node,
    random_node_and_parent,
    crossover_trees
using .InterfaceDynamicExpressionsModule: @extend_operators
using .LossFunctionsModule: eval_loss, score_func, update_baseline_loss!
using .PopMemberModule: PopMember, reset_birth!
using .PopulationModule: Population, best_sub_pop, record_population, best_of_sample
using .HallOfFameModule:
    HallOfFame, calculate_pareto_frontier, string_dominating_pareto_curve
using .MutateModule: mutate!, condition_mutation_weights!, MutationResult
using .SingleIterationModule: s_r_cycle, optimize_and_simplify_population
using .ProgressBarsModule: WrappedProgressBar
using .RecorderModule: @recorder, find_iteration_from_record
using .MigrationModule: migrate!
using .SearchUtilsModule:
    AbstractSearchState,
    SearchState,
    AbstractRuntimeOptions,
    RuntimeOptions,
    WorkerAssignments,
    DefaultWorkerOutputType,
    assign_next_worker!,
    get_worker_output_type,
    extract_from_worker,
    @sr_spawner,
    StdinReader,
    watch_stream,
    close_reader!,
    check_for_user_quit,
    check_for_loss_threshold,
    check_for_timeout,
    check_max_evals,
    ResourceMonitor,
    record_channel_state!,
    estimate_work_fraction,
    update_progress_bar!,
    print_search_state,
    init_dummy_pops,
    load_saved_hall_of_fame,
    load_saved_population,
    construct_datasets,
    save_to_file,
    get_cur_maxsize,
    update_hall_of_fame!
<<<<<<< HEAD
using .LoggingModule: default_logging_callback
=======
using .TemplateExpressionModule: TemplateExpression, TemplateStructure
using .TemplateExpressionModule: TemplateExpression, TemplateStructure, ValidVector
using .ComposableExpressionModule: ComposableExpression
using .ExpressionBuilderModule: embed_metadata, strip_metadata
>>>>>>> 6c5c74ec

@stable default_mode = "disable" begin
    include("deprecates.jl")
    include("Configure.jl")
end

"""
    equation_search(X, y[; kws...])

Perform a distributed equation search for functions `f_i` which
describe the mapping `f_i(X[:, j]) ≈ y[i, j]`. Options are
configured using SymbolicRegression.Options(...),
which should be passed as a keyword argument to options.
One can turn off parallelism with `numprocs=0`,
which is useful for debugging and profiling.

# Arguments
- `X::AbstractMatrix{T}`:  The input dataset to predict `y` from.
    The first dimension is features, the second dimension is rows.
- `y::Union{AbstractMatrix{T}, AbstractVector{T}}`: The values to predict. The first dimension
    is the output feature to predict with each equation, and the
    second dimension is rows.
- `niterations::Int=100`: The number of iterations to perform the search.
    More iterations will improve the results.
- `weights::Union{AbstractMatrix{T}, AbstractVector{T}, Nothing}=nothing`: Optionally
    weight the loss for each `y` by this value (same shape as `y`).
- `options::AbstractOptions=Options()`: The options for the search, such as
    which operators to use, evolution hyperparameters, etc.
- `variable_names::Union{Vector{String}, Nothing}=nothing`: The names
    of each feature in `X`, which will be used during printing of equations.
- `display_variable_names::Union{Vector{String}, Nothing}=variable_names`: Names
    to use when printing expressions during the search, but not when saving
    to an equation file.
- `y_variable_names::Union{String,AbstractVector{String},Nothing}=nothing`: The
    names of each output feature in `y`, which will be used during printing
    of equations.
- `parallelism=:multithreading`: What parallelism mode to use.
    The options are `:multithreading`, `:multiprocessing`, and `:serial`.
    By default, multithreading will be used. Multithreading uses less memory,
    but multiprocessing can handle multi-node compute. If using `:multithreading`
    mode, the number of threads available to julia are used. If using
    `:multiprocessing`, `numprocs` processes will be created dynamically if
    `procs` is unset. If you have already allocated processes, pass them
    to the `procs` argument and they will be used.
    You may also pass a string instead of a symbol, like `"multithreading"`.
- `numprocs::Union{Int, Nothing}=nothing`:  The number of processes to use,
    if you want `equation_search` to set this up automatically. By default
    this will be `4`, but can be any number (you should pick a number <=
    the number of cores available).
- `procs::Union{Vector{Int}, Nothing}=nothing`: If you have set up
    a distributed run manually with `procs = addprocs()` and `@everywhere`,
    pass the `procs` to this keyword argument.
- `addprocs_function::Union{Function, Nothing}=nothing`: If using multiprocessing
    (`parallelism=:multithreading`), and are not passing `procs` manually,
    then they will be allocated dynamically using `addprocs`. However,
    you may also pass a custom function to use instead of `addprocs`.
    This function should take a single positional argument,
    which is the number of processes to use, as well as the `lazy` keyword argument.
    For example, if set up on a slurm cluster, you could pass
    `addprocs_function = addprocs_slurm`, which will set up slurm processes.
- `heap_size_hint_in_bytes::Union{Int,Nothing}=nothing`: On Julia 1.9+, you may set the `--heap-size-hint`
    flag on Julia processes, recommending garbage collection once a process
    is close to the recommended size. This is important for long-running distributed
    jobs where each process has an independent memory, and can help avoid
    out-of-memory errors. By default, this is set to `Sys.free_memory() / numprocs`.
- `runtests::Bool=true`: Whether to run (quick) tests before starting the
    search, to see if there will be any problems during the equation search
    related to the host environment.
- `saved_state=nothing`: If you have already
    run `equation_search` and want to resume it, pass the state here.
    To get this to work, you need to have set return_state=true,
    which will cause `equation_search` to return the state. The second
    element of the state is the regular return value with the hall of fame.
    Note that you cannot change the operators or dataset, but most other options
    should be changeable.
- `return_state::Union{Bool, Nothing}=nothing`: Whether to return the
    state of the search for warm starts. By default this is false.
- `loss_type::Type=Nothing`: If you would like to use a different type
    for the loss than for the data you passed, specify the type here.
    Note that if you pass complex data `::Complex{L}`, then the loss
    type will automatically be set to `L`.
- `verbosity`: Whether to print debugging statements or not.
- `progress`: Whether to use a progress bar output. Only available for
    single target output.
- `X_units::Union{AbstractVector,Nothing}=nothing`: The units of the dataset,
    to be used for dimensional constraints. For example, if `X_units=["kg", "m"]`,
    then the first feature will have units of kilograms, and the second will
    have units of meters.
- `y_units=nothing`: The units of the output, to be used for dimensional constraints.
    If `y` is a matrix, then this can be a vector of units, in which case
    each element corresponds to each output feature.

# Returns
- `hallOfFame::HallOfFame`: The best equations seen during the search.
    hallOfFame.members gives an array of `PopMember` objects, which
    have their tree (equation) stored in `.tree`. Their score (loss)
    is given in `.score`. The array of `PopMember` objects
    is enumerated by size from `1` to `options.maxsize`.
"""
function equation_search(
    X::AbstractMatrix{T},
    y::AbstractMatrix;
    niterations::Int=100,
    weights::Union{AbstractMatrix{T},AbstractVector{T},Nothing}=nothing,
    options::AbstractOptions=Options(),
    variable_names::Union{AbstractVector{String},Nothing}=nothing,
    display_variable_names::Union{AbstractVector{String},Nothing}=variable_names,
    y_variable_names::Union{String,AbstractVector{String},Nothing}=nothing,
    parallelism=:multithreading,
    numprocs::Union{Int,Nothing}=nothing,
    procs::Union{Vector{Int},Nothing}=nothing,
    addprocs_function::Union{Function,Nothing}=nothing,
    heap_size_hint_in_bytes::Union{Integer,Nothing}=nothing,
    runtests::Bool=true,
    saved_state=nothing,
    return_state::Union{Bool,Nothing,Val}=nothing,
    run_id::Union{String,Nothing}=nothing,
    loss_type::Type{L}=Nothing,
    verbosity::Union{Integer,Nothing}=nothing,
    logger::Union{AbstractLogger,Nothing}=nothing,
    logging_callback::Union{Function,Nothing}=nothing,
    log_every_n::Union{Integer,NamedTuple}=1,
    progress::Union{Bool,Nothing}=nothing,
    X_units::Union{AbstractVector,Nothing}=nothing,
    y_units=nothing,
    extra::NamedTuple=NamedTuple(),
    v_dim_out::Val{DIM_OUT}=Val(nothing),
    # Deprecated:
    multithreaded=nothing,
) where {T<:DATA_TYPE,L,DIM_OUT}
    if multithreaded !== nothing
        error(
            "`multithreaded` is deprecated. Use the `parallelism` argument instead. " *
            "Choose one of :multithreaded, :multiprocessing, or :serial.",
        )
    end

    if weights !== nothing
        @assert length(weights) == length(y)
        weights = reshape(weights, size(y))
    end

    datasets = construct_datasets(
        X,
        y,
        weights,
        variable_names,
        display_variable_names,
        y_variable_names,
        X_units,
        y_units,
        extra,
        L,
    )

    return equation_search(
        datasets;
        niterations=niterations,
        options=options,
        parallelism=parallelism,
        numprocs=numprocs,
        procs=procs,
        addprocs_function=addprocs_function,
        heap_size_hint_in_bytes=heap_size_hint_in_bytes,
        runtests=runtests,
        saved_state=saved_state,
        return_state=return_state,
        run_id=run_id,
        verbosity=verbosity,
        logger=logger,
        logging_callback=logging_callback,
        log_every_n=log_every_n,
        progress=progress,
        v_dim_out=Val(DIM_OUT),
    )
end

function equation_search(
    X::AbstractMatrix{T}, y::AbstractVector; kw...
) where {T<:DATA_TYPE}
    return equation_search(X, reshape(y, (1, size(y, 1))); kw..., v_dim_out=Val(1))
end

function equation_search(dataset::Dataset; kws...)
    return equation_search([dataset]; kws..., v_dim_out=Val(1))
end

function equation_search(
    datasets::Vector{D};
    options::AbstractOptions=Options(),
    saved_state=nothing,
<<<<<<< HEAD
    return_state::Union{Bool,Nothing,Val}=nothing,
    verbosity::Union{Int,Nothing}=nothing,
    logger::Union{AbstractLogger,Nothing}=nothing,
    logging_callback::Union{Function,Nothing}=nothing,
    log_every_n::Union{Integer,NamedTuple}=1,
    progress::Union{Bool,Nothing}=nothing,
    v_dim_out::Val{DIM_OUT}=Val(nothing),
) where {DIM_OUT,T<:DATA_TYPE,L<:LOSS_TYPE,D<:Dataset{T,L}}
    concurrency = if parallelism in (:multithreading, "multithreading")
        :multithreading
    elseif parallelism in (:multiprocessing, "multiprocessing")
        :multiprocessing
    elseif parallelism in (:serial, "serial")
        :serial
    else
        error(
            "Invalid parallelism mode: $parallelism. " *
            "You must choose one of :multithreading, :multiprocessing, or :serial.",
        )
        :serial
    end
    not_distributed = concurrency in (:multithreading, :serial)
    not_distributed &&
        procs !== nothing &&
        error(
            "`procs` should not be set when using `parallelism=$(parallelism)`. Please use `:multiprocessing`.",
        )
    not_distributed &&
        numprocs !== nothing &&
        error(
            "`numprocs` should not be set when using `parallelism=$(parallelism)`. Please use `:multiprocessing`.",
        )
    logging_callback !== nothing &&
        logger !== nothing &&
        error(
            "You cannot set both `logging_callback` and `logger`. Instead, simply use your logger within the `logging_callback`.",
        )

    _return_state = if return_state isa Val
        first(typeof(return_state).parameters)
    else
        if options.return_state === Val(nothing)
            return_state === nothing ? false : return_state
        else
            @assert(
                return_state === nothing,
                "You cannot set `return_state` in both the `Options` and in the passed arguments."
            )
            first(typeof(options.return_state).parameters)
        end
    end

    dim_out = if DIM_OUT === nothing
        length(datasets) > 1 ? 2 : 1
    else
        DIM_OUT
    end
    _numprocs::Int = if numprocs === nothing
        if procs === nothing
            4
        else
            length(procs)
        end
    else
        if procs === nothing
            numprocs
        else
            @assert length(procs) == numprocs
            numprocs
        end
    end

    _verbosity = if verbosity === nothing && options.verbosity === nothing
        1
    elseif verbosity === nothing && options.verbosity !== nothing
        options.verbosity
    elseif verbosity !== nothing && options.verbosity === nothing
        verbosity
    else
        error(
            "You cannot set `verbosity` in both the search parameters `Options` and the call to `equation_search`.",
        )
        1
    end
    _progress::Bool = if progress === nothing && options.progress === nothing
        (_verbosity > 0) && length(datasets) == 1
    elseif progress === nothing && options.progress !== nothing
        options.progress
    elseif progress !== nothing && options.progress === nothing
        progress
    else
        error(
            "You cannot set `progress` in both the search parameters `Options` and the call to `equation_search`.",
        )
        false
    end

    _addprocs_function = addprocs_function === nothing ? addprocs : addprocs_function

    exeflags = if VERSION >= v"1.9" && concurrency == :multiprocessing
        heap_size_hint_in_megabytes = floor(
            Int, (
                if heap_size_hint_in_bytes === nothing
                    (Sys.free_memory() / _numprocs)
                else
                    heap_size_hint_in_bytes
                end
            ) / 1024^2
        )
        _verbosity > 0 &&
            heap_size_hint_in_bytes === nothing &&
            @info "Automatically setting `--heap-size-hint=$(heap_size_hint_in_megabytes)M` on each Julia process. You can configure this with the `heap_size_hint_in_bytes` parameter."

        `--heap-size=$(heap_size_hint_in_megabytes)M`
    else
        ``
    end
    _logging_callback = if logging_callback === nothing && logger !== nothing
        (; kws...) -> default_logging_callback(logger; kws...)
    else
        logging_callback
    end
    _log_every_n = if log_every_n isa Integer
        (; scalars=log_every_n, plots=0)
    else
        log_every_n
    end

    # Underscores here mean that we have mutated the variable
    return _equation_search(
        datasets,
        RuntimeOptions(;
            niterations=niterations,
            total_cycles=options.populations * niterations,
            numprocs=_numprocs,
            init_procs=procs,
            addprocs_function=_addprocs_function,
            exeflags=exeflags,
            runtests=runtests,
            verbosity=_verbosity,
            progress=_progress,
            logging_callback=_logging_callback,
            log_every_n=_log_every_n,
            parallelism=Val(concurrency),
            dim_out=Val(dim_out),
            return_state=Val(_return_state),
        ),
        options,
        saved_state,
    )
=======
    runtime_options::Union{AbstractRuntimeOptions,Nothing}=nothing,
    runtime_options_kws...,
) where {T<:DATA_TYPE,L<:LOSS_TYPE,D<:Dataset{T,L}}
    _runtime_options = @something(
        runtime_options,
        RuntimeOptions(;
            options_return_state=options.return_state,
            options_verbosity=options.verbosity,
            options_progress=options.progress,
            nout=length(datasets),
            runtime_options_kws...,
        )
    )

    # Underscores here mean that we have mutated the variable
    return _equation_search(datasets, _runtime_options, options, saved_state)
>>>>>>> 6c5c74ec
end

@noinline function _equation_search(
    datasets::Vector{D}, ropt::AbstractRuntimeOptions, options::AbstractOptions, saved_state
) where {D<:Dataset}
    _validate_options(datasets, ropt, options)
    state = _create_workers(datasets, ropt, options)
    _initialize_search!(state, datasets, ropt, options, saved_state)
    _warmup_search!(state, datasets, ropt, options)
    _main_search_loop!(state, datasets, ropt, options)
    _tear_down!(state, ropt, options)
    _info_dump(state, datasets, ropt, options)
    return _format_output(state, datasets, ropt, options)
end

function _validate_options(
    datasets::Vector{D}, ropt::AbstractRuntimeOptions, options::AbstractOptions
) where {T,L,D<:Dataset{T,L}}
    example_dataset = first(datasets)
    nout = length(datasets)
    @assert nout >= 1
    @assert (nout == 1 || ropt.dim_out == 2)
    @assert options.populations >= 1
    if ropt.progress
        @assert(nout == 1, "You cannot display a progress bar for multi-output searches.")
        @assert(ropt.verbosity > 0, "You cannot display a progress bar with `verbosity=0`.")
    end
    if options.node_type <: GraphNode && ropt.verbosity > 0
        @warn "The `GraphNode` interface and mutation operators are experimental and will change in future versions."
    end
    if ropt.runtests
        test_option_configuration(ropt.parallelism, datasets, options, ropt.verbosity)
        test_dataset_configuration(example_dataset, options, ropt.verbosity)
    end
    for dataset in datasets
        update_baseline_loss!(dataset, options)
    end
    if options.define_helper_functions
        set_default_variable_names!(first(datasets).variable_names)
    end
    if options.seed !== nothing
        seed!(options.seed)
    end
    return nothing
end
@stable default_mode = "disable" function _create_workers(
    datasets::Vector{D}, ropt::AbstractRuntimeOptions, options::AbstractOptions
) where {T,L,D<:Dataset{T,L}}
    stdin_reader = watch_stream(stdin)

    record = RecordType()
    @recorder record["options"] = "$(options)"

    nout = length(datasets)
    example_dataset = first(datasets)
    example_ex = create_expression(zero(T), options, example_dataset)
    NT = typeof(example_ex)
    PopType = Population{T,L,NT}
    HallOfFameType = HallOfFame{T,L,NT}
    WorkerOutputType = get_worker_output_type(
        Val(ropt.parallelism), PopType, HallOfFameType
    )
    ChannelType = ropt.parallelism == :multiprocessing ? RemoteChannel : Channel

    # Pointers to populations on each worker:
    worker_output = Vector{WorkerOutputType}[WorkerOutputType[] for j in 1:nout]
    # Initialize storage for workers
    tasks = [Task[] for j in 1:nout]
    # Set up a channel to send finished populations back to head node
    channels = [[ChannelType(1) for i in 1:(options.populations)] for j in 1:nout]
    (procs, we_created_procs) = if ropt.parallelism == :multiprocessing
        configure_workers(;
            procs=ropt.init_procs,
            ropt.numprocs,
            ropt.addprocs_function,
            options,
            project_path=splitdir(Pkg.project().path)[1],
            file=@__FILE__,
            ropt.exeflags,
            ropt.verbosity,
            example_dataset,
            ropt.runtests,
        )
    else
        Int[], false
    end
    # Get the next worker process to give a job:
    worker_assignment = WorkerAssignments()
    # Randomly order which order to check populations:
    # This is done so that we do work on all nout equally.
    task_order = [(j, i) for j in 1:nout for i in 1:(options.populations)]
    shuffle!(task_order)

    # Persistent storage of last-saved population for final return:
    last_pops = init_dummy_pops(options.populations, datasets, options)
    # Best 10 members from each population for migration:
    best_sub_pops = init_dummy_pops(options.populations, datasets, options)
    # TODO: Should really be one per population too.
    all_running_search_statistics = [
        RunningSearchStatistics(; options=options) for j in 1:nout
    ]
    # Records the number of evaluations:
    # Real numbers indicate use of batching.
    num_evals = [[0.0 for i in 1:(options.populations)] for j in 1:nout]

    halls_of_fame = Vector{HallOfFameType}(undef, nout)

    total_cycles = ropt.niterations * options.populations
    cycles_remaining = [total_cycles for j in 1:nout]
    cur_maxsizes = [
        get_cur_maxsize(; options, total_cycles, cycles_remaining=cycles_remaining[j]) for
        j in 1:nout
    ]

    return SearchState{T,L,typeof(example_ex),WorkerOutputType,ChannelType}(;
        procs=procs,
        we_created_procs=we_created_procs,
        worker_output=worker_output,
        tasks=tasks,
        channels=channels,
        worker_assignment=worker_assignment,
        task_order=task_order,
        halls_of_fame=halls_of_fame,
        last_pops=last_pops,
        best_sub_pops=best_sub_pops,
        all_running_search_statistics=all_running_search_statistics,
        num_evals=num_evals,
        cycles_remaining=cycles_remaining,
        cur_maxsizes=cur_maxsizes,
        stdin_reader=stdin_reader,
        record=Ref(record),
    )
end
function _initialize_search!(
    state::AbstractSearchState{T,L,N},
    datasets,
    ropt::AbstractRuntimeOptions,
    options::AbstractOptions,
    saved_state,
) where {T,L,N}
    nout = length(datasets)

    init_hall_of_fame = load_saved_hall_of_fame(saved_state)
    if init_hall_of_fame === nothing
        for j in 1:nout
            state.halls_of_fame[j] = HallOfFame(options, datasets[j])
        end
    else
        # Recompute losses for the hall of fame, in
        # case the dataset changed:
        for j in eachindex(init_hall_of_fame, datasets, state.halls_of_fame)
            hof = strip_metadata(init_hall_of_fame[j], options, datasets[j])
            for member in hof.members[hof.exists]
                score, result_loss = score_func(datasets[j], member, options)
                member.score = score
                member.loss = result_loss
            end
            state.halls_of_fame[j] = hof
        end
    end

    for j in 1:nout, i in 1:(options.populations)
        worker_idx = assign_next_worker!(
            state.worker_assignment; out=j, pop=i, parallelism=ropt.parallelism, state.procs
        )
        saved_pop = load_saved_population(saved_state; out=j, pop=i)
        new_pop =
            if saved_pop !== nothing && length(saved_pop.members) == options.population_size
                _saved_pop = strip_metadata(saved_pop, options, datasets[j])
                ## Update losses:
                for member in _saved_pop.members
                    score, result_loss = score_func(datasets[j], member, options)
                    member.score = score
                    member.loss = result_loss
                end
                copy_pop = copy(_saved_pop)
                @sr_spawner(
                    begin
                        (copy_pop, HallOfFame(options, datasets[j]), RecordType(), 0.0)
                    end,
                    parallelism = ropt.parallelism,
                    worker_idx = worker_idx
                )
            else
                if saved_pop !== nothing && ropt.verbosity > 0
                    @warn "Recreating population (output=$(j), population=$(i)), as the saved one doesn't have the correct number of members."
                end
                @sr_spawner(
                    begin
                        (
                            Population(
                                datasets[j];
                                population_size=options.population_size,
                                nlength=3,
                                options=options,
                                nfeatures=max_features(datasets[j], options),
                            ),
                            HallOfFame(options, datasets[j]),
                            RecordType(),
                            Float64(options.population_size),
                        )
                    end,
                    parallelism = ropt.parallelism,
                    worker_idx = worker_idx
                )
                # This involves population_size evaluations, on the full dataset:
            end
        push!(state.worker_output[j], new_pop)
    end
    return nothing
end
function _warmup_search!(
    state::AbstractSearchState{T,L,N},
    datasets,
    ropt::AbstractRuntimeOptions,
    options::AbstractOptions,
) where {T,L,N}
    nout = length(datasets)
    for j in 1:nout, i in 1:(options.populations)
        dataset = datasets[j]
        running_search_statistics = state.all_running_search_statistics[j]
        cur_maxsize = state.cur_maxsizes[j]
        @recorder state.record[]["out$(j)_pop$(i)"] = RecordType()
        worker_idx = assign_next_worker!(
            state.worker_assignment; out=j, pop=i, parallelism=ropt.parallelism, state.procs
        )

        # TODO - why is this needed??
        # Multi-threaded doesn't like to fetch within a new task:
        c_rss = deepcopy(running_search_statistics)
        last_pop = state.worker_output[j][i]
        updated_pop = @sr_spawner(
            begin
                in_pop = first(
                    extract_from_worker(last_pop, Population{T,L,N}, HallOfFame{T,L,N})
                )
                _dispatch_s_r_cycle(
                    in_pop,
                    dataset,
                    options;
                    pop=i,
                    out=j,
                    iteration=0,
                    ropt.verbosity,
                    cur_maxsize,
                    running_search_statistics=c_rss,
                )::DefaultWorkerOutputType{Population{T,L,N},HallOfFame{T,L,N}}
            end,
            parallelism = ropt.parallelism,
            worker_idx = worker_idx
        )
        state.worker_output[j][i] = updated_pop
    end
    return nothing
end
function _main_search_loop!(
    state::AbstractSearchState{T,L,N},
    datasets,
    ropt::AbstractRuntimeOptions,
    options::AbstractOptions,
) where {T,L,N}
    ropt.verbosity > 0 && @info "Started!"
    nout = length(datasets)
    start_time = time()
    progress_bar = if ropt.progress
        #TODO: need to iterate this on the max cycles remaining!
        sum_cycle_remaining = sum(state.cycles_remaining)
        WrappedProgressBar(
            sum_cycle_remaining, ropt.niterations; barlen=options.terminal_width
        )
    else
        nothing
    end

    log_step = 0
    last_print_time = time()
    last_speed_recording_time = time()
    num_evals_last = sum(sum, state.num_evals)
    num_evals_since_last = sum(sum, state.num_evals) - num_evals_last  # i.e., start at 0
    print_every_n_seconds = 5
    equation_speed = Float32[]

    if ropt.parallelism in (:multiprocessing, :multithreading)
        for j in 1:nout, i in 1:(options.populations)
            # Start listening for each population to finish:
            t = @async put!(state.channels[j][i], fetch(state.worker_output[j][i]))
            push!(state.tasks[j], t)
        end
    end
    kappa = 0
    resource_monitor = ResourceMonitor(;
        # Storing n times as many monitoring intervals as populations seems like it will
        # help get accurate resource estimates:
        max_recordings=options.populations * 100 * nout,
        start_reporting_at=options.populations * 3 * nout,
        window_size=options.populations * 2 * nout,
    )
    while sum(state.cycles_remaining) > 0
        kappa += 1
        if kappa > options.populations * nout
            kappa = 1
        end
        # nout, populations:
        j, i = state.task_order[kappa]

        # Check if error on population:
        if ropt.parallelism in (:multiprocessing, :multithreading)
            if istaskfailed(state.tasks[j][i])
                fetch(state.tasks[j][i])
                error("Task failed for population")
            end
        end
        # Non-blocking check if a population is ready:
        population_ready = if ropt.parallelism in (:multiprocessing, :multithreading)
            # TODO: Implement type assertions based on parallelism.
            isready(state.channels[j][i])
        else
            true
        end
        record_channel_state!(resource_monitor, population_ready)

        # Don't start more if this output has finished its cycles:
        # TODO - this might skip extra cycles?
        population_ready &= (state.cycles_remaining[j] > 0)
        if population_ready
            # Take the fetch operation from the channel since its ready
            (cur_pop, best_seen, cur_record, cur_num_evals) = if ropt.parallelism in
                (
                :multiprocessing, :multithreading
            )
                take!(
                    state.channels[j][i]
                )
            else
                state.worker_output[j][i]
            end::DefaultWorkerOutputType{Population{T,L,N},HallOfFame{T,L,N}}
            state.last_pops[j][i] = copy(cur_pop)
            state.best_sub_pops[j][i] = best_sub_pop(cur_pop; topn=options.topn)
            @recorder state.record[] = recursive_merge(state.record[], cur_record)
            state.num_evals[j][i] += cur_num_evals
            dataset = datasets[j]
            cur_maxsize = state.cur_maxsizes[j]

            for member in cur_pop.members
                size = compute_complexity(member, options)
                update_frequencies!(state.all_running_search_statistics[j]; size)
            end
            #! format: off
            update_hall_of_fame!(state.halls_of_fame[j], cur_pop.members, options)
            update_hall_of_fame!(state.halls_of_fame[j], best_seen.members[best_seen.exists], options)
            #! format: on

            # Dominating pareto curve - must be better than all simpler equations
            dominating = calculate_pareto_frontier(state.halls_of_fame[j])

            if options.save_to_file
                save_to_file(dominating, nout, j, dataset, options, ropt)
            end
            ###################################################################
            # Migration #######################################################
            if options.migration
                best_of_each = Population([
                    member for pop in state.best_sub_pops[j] for member in pop.members
                ])
                migrate!(
                    best_of_each.members => cur_pop, options; frac=options.fraction_replaced
                )
            end
            if options.hof_migration && length(dominating) > 0
                migrate!(dominating => cur_pop, options; frac=options.fraction_replaced_hof)
            end
            ###################################################################

            state.cycles_remaining[j] -= 1
            if state.cycles_remaining[j] == 0
                break
            end
            worker_idx = assign_next_worker!(
                state.worker_assignment;
                out=j,
                pop=i,
                parallelism=ropt.parallelism,
                state.procs,
            )
            iteration = if options.use_recorder
                key = "out$(j)_pop$(i)"
                find_iteration_from_record(key, state.record[]) + 1
            else
                0
            end

            c_rss = deepcopy(state.all_running_search_statistics[j])
            in_pop = copy(cur_pop::Population{T,L,N})
            state.worker_output[j][i] = @sr_spawner(
                begin
                    _dispatch_s_r_cycle(
                        in_pop,
                        dataset,
                        options;
                        pop=i,
                        out=j,
                        iteration,
                        ropt.verbosity,
                        cur_maxsize,
                        running_search_statistics=c_rss,
                    )
                end,
                parallelism = ropt.parallelism,
                worker_idx = worker_idx
            )
            if ropt.parallelism in (:multiprocessing, :multithreading)
                state.tasks[j][i] = @async put!(
                    state.channels[j][i], fetch(state.worker_output[j][i])
                )
            end

            total_cycles = ropt.niterations * options.populations
            state.cur_maxsizes[j] = get_cur_maxsize(;
                options, total_cycles, cycles_remaining=state.cycles_remaining[j]
            )
            move_window!(state.all_running_search_statistics[j])
            if !isnothing(progress_bar)
                head_node_occupation = estimate_work_fraction(resource_monitor)
                update_progress_bar!(
                    progress_bar,
                    only(state.halls_of_fame),
                    only(datasets),
                    options,
                    equation_speed,
                    head_node_occupation,
                    ropt.parallelism,
                )
            end
            if ropt.logging_callback !== nothing && log_step % ropt.log_every_n.scalars == 0
                ropt.logging_callback(; log_step, state, datasets, ropt, options)
            end
            log_step += 1
        end
        yield()

        ################################################################
        ## Search statistics
        elapsed_since_speed_recording = time() - last_speed_recording_time
        if elapsed_since_speed_recording > 1.0
            num_evals_since_last, num_evals_last = let s = sum(sum, state.num_evals)
                s - num_evals_last, s
            end
            current_speed = num_evals_since_last / elapsed_since_speed_recording
            push!(equation_speed, current_speed)
            average_over_m_measurements = 20 # 20 second running average
            if length(equation_speed) > average_over_m_measurements
                deleteat!(equation_speed, 1)
            end
            last_speed_recording_time = time()
        end
        ################################################################

        ################################################################
        ## Printing code
        elapsed = time() - last_print_time
        # Update if time has passed
        if elapsed > print_every_n_seconds
            if ropt.verbosity > 0 && !ropt.progress && length(equation_speed) > 0

                # Dominating pareto curve - must be better than all simpler equations
                head_node_occupation = estimate_work_fraction(resource_monitor)
                total_cycles = ropt.niterations * options.populations
                print_search_state(
                    state.halls_of_fame,
                    datasets;
                    options,
                    equation_speed,
                    total_cycles,
                    state.cycles_remaining,
                    head_node_occupation,
                    parallelism=ropt.parallelism,
                    width=options.terminal_width,
                )
            end
            last_print_time = time()
        end
        ################################################################

        ################################################################
        ## Early stopping code
        if any((
            check_for_loss_threshold(state.halls_of_fame, options),
            check_for_user_quit(state.stdin_reader),
            check_for_timeout(start_time, options),
            check_max_evals(state.num_evals, options),
        ))
            break
        end
        ################################################################
    end
    if !isnothing(progress_bar)
        finish!(progress_bar)
    end
    return nothing
end
function _tear_down!(
    state::AbstractSearchState, ropt::AbstractRuntimeOptions, options::AbstractOptions
)
    close_reader!(state.stdin_reader)
    # Safely close all processes or threads
    if ropt.parallelism == :multiprocessing
        state.we_created_procs && rmprocs(state.procs)
    elseif ropt.parallelism == :multithreading
        nout = length(state.worker_output)
        for j in 1:nout, i in eachindex(state.worker_output[j])
            wait(state.worker_output[j][i])
        end
    end
    @recorder json3_write(state.record[], options.recorder_file)
    return nothing
end
function _format_output(
    state::AbstractSearchState,
    datasets,
    ropt::AbstractRuntimeOptions,
    options::AbstractOptions,
)
    nout = length(datasets)
    out_hof = if ropt.dim_out == 1
        embed_metadata(only(state.halls_of_fame), options, only(datasets))
    else
        map(Fix{2}(embed_metadata, options), state.halls_of_fame, datasets)
    end
    if ropt.return_state
        return (map(Fix{2}(embed_metadata, options), state.last_pops, datasets), out_hof)
    else
        return out_hof
    end
end

@stable default_mode = "disable" function _dispatch_s_r_cycle(
    in_pop::Population{T,L,N},
    dataset::Dataset,
    options::AbstractOptions;
    pop::Int,
    out::Int,
    iteration::Int,
    verbosity,
    cur_maxsize::Int,
    running_search_statistics,
) where {T,L,N}
    record = RecordType()
    @recorder record["out$(out)_pop$(pop)"] = RecordType(
        "iteration$(iteration)" => record_population(in_pop, options)
    )
    num_evals = 0.0
    normalize_frequencies!(running_search_statistics)
    out_pop, best_seen, evals_from_cycle = s_r_cycle(
        dataset,
        in_pop,
        options.ncycles_per_iteration,
        cur_maxsize,
        running_search_statistics;
        verbosity=verbosity,
        options=options,
        record=record,
    )
    num_evals += evals_from_cycle
    out_pop, evals_from_optimize = optimize_and_simplify_population(
        dataset, out_pop, options, cur_maxsize, record
    )
    num_evals += evals_from_optimize
    if options.batching
        for i_member in 1:(options.maxsize)
            score, result_loss = score_func(dataset, best_seen.members[i_member], options)
            best_seen.members[i_member].score = score
            best_seen.members[i_member].loss = result_loss
            num_evals += 1
        end
    end
    return (out_pop, best_seen, record, num_evals)
end
function _info_dump(
    state::AbstractSearchState,
    datasets::Vector{D},
    ropt::AbstractRuntimeOptions,
    options::AbstractOptions,
) where {D<:Dataset}
    ropt.verbosity <= 0 && return nothing

<<<<<<< HEAD
@stable default_mode = "disable" begin
    include("MLJInterface.jl")
    using .MLJInterfaceModule: SRRegressor, MultitargetSRRegressor
    include("Printing.jl")
end
=======
    nout = length(state.halls_of_fame)
    if nout > 1
        @info "Final populations:"
    else
        @info "Final population:"
    end
    for (j, (hall_of_fame, dataset)) in enumerate(zip(state.halls_of_fame, datasets))
        if nout > 1
            @info "Output $j:"
        end
        equation_strings = string_dominating_pareto_curve(
            hall_of_fame,
            dataset,
            options;
            width=@something(
                options.terminal_width,
                ropt.progress ? displaysize(stdout)[2] : nothing,
                Some(nothing)
            )
        )
        println(equation_strings)
    end
>>>>>>> 6c5c74ec

    if options.save_to_file
        output_directory = joinpath(
            something(options.output_directory, "outputs"), ropt.run_id
        )
        @info "Results saved to:"
        for j in 1:nout
            filename = nout > 1 ? "hall_of_fame_output$(j).csv" : "hall_of_fame.csv"
            output_file = joinpath(output_directory, filename)
            println("  - ", output_file)
        end
    end
    return nothing
end

include("MLJInterface.jl")
using .MLJInterfaceModule: SRRegressor, MultitargetSRRegressor

# Hack to get static analysis to work from within tests:
@ignore include("../test/runtests.jl")

# TODO: Hack to force ConstructionBase version
using ConstructionBase: ConstructionBase as _

include("precompile.jl")
redirect_stdout(devnull) do
    redirect_stderr(devnull) do
        do_precompilation(Val(:precompile))
    end
end

end #module SR<|MERGE_RESOLUTION|>--- conflicted
+++ resolved
@@ -83,11 +83,7 @@
 
 using Distributed
 using Printf: @printf, @sprintf
-<<<<<<< HEAD
-using PackageExtensionCompat: @require_extensions
 using Logging: AbstractLogger
-=======
->>>>>>> 6c5c74ec
 using Pkg: Pkg
 using TOML: parsefile
 using Random: seed!, shuffle!
@@ -217,14 +213,11 @@
     include("ProgressBars.jl")
     include("Migration.jl")
     include("SearchUtils.jl")
-<<<<<<< HEAD
     include("Logging.jl")
-=======
     include("ExpressionBuilder.jl")
     include("ComposableExpression.jl")
     include("TemplateExpression.jl")
     include("ParametricExpression.jl")
->>>>>>> 6c5c74ec
 end
 
 using .CoreModule:
@@ -318,14 +311,10 @@
     save_to_file,
     get_cur_maxsize,
     update_hall_of_fame!
-<<<<<<< HEAD
-using .LoggingModule: default_logging_callback
-=======
 using .TemplateExpressionModule: TemplateExpression, TemplateStructure
 using .TemplateExpressionModule: TemplateExpression, TemplateStructure, ValidVector
 using .ComposableExpressionModule: ComposableExpression
 using .ExpressionBuilderModule: embed_metadata, strip_metadata
->>>>>>> 6c5c74ec
 
 @stable default_mode = "disable" begin
     include("deprecates.jl")
@@ -517,158 +506,6 @@
     datasets::Vector{D};
     options::AbstractOptions=Options(),
     saved_state=nothing,
-<<<<<<< HEAD
-    return_state::Union{Bool,Nothing,Val}=nothing,
-    verbosity::Union{Int,Nothing}=nothing,
-    logger::Union{AbstractLogger,Nothing}=nothing,
-    logging_callback::Union{Function,Nothing}=nothing,
-    log_every_n::Union{Integer,NamedTuple}=1,
-    progress::Union{Bool,Nothing}=nothing,
-    v_dim_out::Val{DIM_OUT}=Val(nothing),
-) where {DIM_OUT,T<:DATA_TYPE,L<:LOSS_TYPE,D<:Dataset{T,L}}
-    concurrency = if parallelism in (:multithreading, "multithreading")
-        :multithreading
-    elseif parallelism in (:multiprocessing, "multiprocessing")
-        :multiprocessing
-    elseif parallelism in (:serial, "serial")
-        :serial
-    else
-        error(
-            "Invalid parallelism mode: $parallelism. " *
-            "You must choose one of :multithreading, :multiprocessing, or :serial.",
-        )
-        :serial
-    end
-    not_distributed = concurrency in (:multithreading, :serial)
-    not_distributed &&
-        procs !== nothing &&
-        error(
-            "`procs` should not be set when using `parallelism=$(parallelism)`. Please use `:multiprocessing`.",
-        )
-    not_distributed &&
-        numprocs !== nothing &&
-        error(
-            "`numprocs` should not be set when using `parallelism=$(parallelism)`. Please use `:multiprocessing`.",
-        )
-    logging_callback !== nothing &&
-        logger !== nothing &&
-        error(
-            "You cannot set both `logging_callback` and `logger`. Instead, simply use your logger within the `logging_callback`.",
-        )
-
-    _return_state = if return_state isa Val
-        first(typeof(return_state).parameters)
-    else
-        if options.return_state === Val(nothing)
-            return_state === nothing ? false : return_state
-        else
-            @assert(
-                return_state === nothing,
-                "You cannot set `return_state` in both the `Options` and in the passed arguments."
-            )
-            first(typeof(options.return_state).parameters)
-        end
-    end
-
-    dim_out = if DIM_OUT === nothing
-        length(datasets) > 1 ? 2 : 1
-    else
-        DIM_OUT
-    end
-    _numprocs::Int = if numprocs === nothing
-        if procs === nothing
-            4
-        else
-            length(procs)
-        end
-    else
-        if procs === nothing
-            numprocs
-        else
-            @assert length(procs) == numprocs
-            numprocs
-        end
-    end
-
-    _verbosity = if verbosity === nothing && options.verbosity === nothing
-        1
-    elseif verbosity === nothing && options.verbosity !== nothing
-        options.verbosity
-    elseif verbosity !== nothing && options.verbosity === nothing
-        verbosity
-    else
-        error(
-            "You cannot set `verbosity` in both the search parameters `Options` and the call to `equation_search`.",
-        )
-        1
-    end
-    _progress::Bool = if progress === nothing && options.progress === nothing
-        (_verbosity > 0) && length(datasets) == 1
-    elseif progress === nothing && options.progress !== nothing
-        options.progress
-    elseif progress !== nothing && options.progress === nothing
-        progress
-    else
-        error(
-            "You cannot set `progress` in both the search parameters `Options` and the call to `equation_search`.",
-        )
-        false
-    end
-
-    _addprocs_function = addprocs_function === nothing ? addprocs : addprocs_function
-
-    exeflags = if VERSION >= v"1.9" && concurrency == :multiprocessing
-        heap_size_hint_in_megabytes = floor(
-            Int, (
-                if heap_size_hint_in_bytes === nothing
-                    (Sys.free_memory() / _numprocs)
-                else
-                    heap_size_hint_in_bytes
-                end
-            ) / 1024^2
-        )
-        _verbosity > 0 &&
-            heap_size_hint_in_bytes === nothing &&
-            @info "Automatically setting `--heap-size-hint=$(heap_size_hint_in_megabytes)M` on each Julia process. You can configure this with the `heap_size_hint_in_bytes` parameter."
-
-        `--heap-size=$(heap_size_hint_in_megabytes)M`
-    else
-        ``
-    end
-    _logging_callback = if logging_callback === nothing && logger !== nothing
-        (; kws...) -> default_logging_callback(logger; kws...)
-    else
-        logging_callback
-    end
-    _log_every_n = if log_every_n isa Integer
-        (; scalars=log_every_n, plots=0)
-    else
-        log_every_n
-    end
-
-    # Underscores here mean that we have mutated the variable
-    return _equation_search(
-        datasets,
-        RuntimeOptions(;
-            niterations=niterations,
-            total_cycles=options.populations * niterations,
-            numprocs=_numprocs,
-            init_procs=procs,
-            addprocs_function=_addprocs_function,
-            exeflags=exeflags,
-            runtests=runtests,
-            verbosity=_verbosity,
-            progress=_progress,
-            logging_callback=_logging_callback,
-            log_every_n=_log_every_n,
-            parallelism=Val(concurrency),
-            dim_out=Val(dim_out),
-            return_state=Val(_return_state),
-        ),
-        options,
-        saved_state,
-    )
-=======
     runtime_options::Union{AbstractRuntimeOptions,Nothing}=nothing,
     runtime_options_kws...,
 ) where {T<:DATA_TYPE,L<:LOSS_TYPE,D<:Dataset{T,L}}
@@ -685,7 +522,6 @@
 
     # Underscores here mean that we have mutated the variable
     return _equation_search(datasets, _runtime_options, options, saved_state)
->>>>>>> 6c5c74ec
 end
 
 @noinline function _equation_search(
@@ -1271,13 +1107,6 @@
 ) where {D<:Dataset}
     ropt.verbosity <= 0 && return nothing
 
-<<<<<<< HEAD
-@stable default_mode = "disable" begin
-    include("MLJInterface.jl")
-    using .MLJInterfaceModule: SRRegressor, MultitargetSRRegressor
-    include("Printing.jl")
-end
-=======
     nout = length(state.halls_of_fame)
     if nout > 1
         @info "Final populations:"
@@ -1300,7 +1129,6 @@
         )
         println(equation_strings)
     end
->>>>>>> 6c5c74ec
 
     if options.save_to_file
         output_directory = joinpath(
@@ -1318,6 +1146,7 @@
 
 include("MLJInterface.jl")
 using .MLJInterfaceModule: SRRegressor, MultitargetSRRegressor
+include("Printing.jl")
 
 # Hack to get static analysis to work from within tests:
 @ignore include("../test/runtests.jl")
