module SymbolicRegression

using BorrowChecker: disable_by_default!

disable_by_default!(@__MODULE__)

# Types
export Population,
    PopMember,
    HallOfFame,
    Options,
    OperatorEnum,
    Dataset,
    MutationWeights,
    Node,
    GraphNode,
    ParametricNode,
    Expression,
    ExpressionSpec,
    ParametricExpression,
    ParametricExpressionSpec,
    TemplateExpression,
    TemplateStructure,
    TemplateExpressionSpec,
    @template_spec,
    ValidVector,
    ComposableExpression,
    NodeSampler,
    AbstractExpression,
    AbstractExpressionNode,
    AbstractExpressionSpec,
    EvalOptions,
    SRRegressor,
    MultitargetSRRegressor,
    SRLogger,

    #Functions:
    equation_search,
    s_r_cycle,
    calculate_pareto_frontier,
    count_nodes,
    compute_complexity,
    @parse_expression,
    parse_expression,
    @declare_expression_operator,
    print_tree,
    string_tree,
    eval_tree_array,
    eval_diff_tree_array,
    eval_grad_tree_array,
    differentiable_eval_tree_array,
    set_node!,
    copy_node,
    node_to_symbolic,
    symbolic_to_node,
    simplify_tree!,
    tree_mapreduce,
    combine_operators,
    gen_random_tree,
    gen_random_tree_fixed_size,
    @extend_operators,
    get_tree,
    get_contents,
    get_metadata,
    with_contents,
    with_metadata,

    #Operators
    plus,
    sub,
    mult,
    square,
    cube,
    pow,
    safe_pow,
    safe_log,
    safe_log2,
    safe_log10,
    safe_log1p,
    safe_asin,
    safe_acos,
    safe_acosh,
    safe_atanh,
    safe_sqrt,
    neg,
    greater,
    cond,
    relu,
    logical_or,
    logical_and,

    # special operators
    gamma,
    erf,
    erfc,
    atanh_clip

using BorrowChecker: @own, @move, @lifetime, @ref, @clone, @take, @take!, @set
using Distributed
using Printf: @printf, @sprintf
using Pkg: Pkg
using TOML: parsefile
using Random: seed!, shuffle!
using Reexport
using ProgressMeter: finish!
using DynamicExpressions:
    Node,
    GraphNode,
    ParametricNode,
    Expression,
    ParametricExpression,
    NodeSampler,
    AbstractExpression,
    AbstractExpressionNode,
    ExpressionInterface,
    OperatorEnum,
    @parse_expression,
    parse_expression,
    @declare_expression_operator,
    copy_node,
    set_node!,
    string_tree,
    print_tree,
    count_nodes,
    get_constants,
    get_scalar_constants,
    set_constants!,
    set_scalar_constants!,
    index_constants,
    NodeIndex,
    eval_tree_array,
    EvalOptions,
    differentiable_eval_tree_array,
    eval_diff_tree_array,
    eval_grad_tree_array,
    node_to_symbolic,
    symbolic_to_node,
    combine_operators,
    simplify_tree!,
    tree_mapreduce,
    set_default_variable_names!,
    node_type,
    get_tree,
    get_contents,
    get_metadata,
    with_contents,
    with_metadata
using DynamicExpressions: with_type_parameters
@reexport using LossFunctions:
    MarginLoss,
    DistanceLoss,
    SupervisedLoss,
    ZeroOneLoss,
    LogitMarginLoss,
    PerceptronLoss,
    HingeLoss,
    L1HingeLoss,
    L2HingeLoss,
    SmoothedL1HingeLoss,
    ModifiedHuberLoss,
    L2MarginLoss,
    ExpLoss,
    SigmoidLoss,
    DWDMarginLoss,
    LPDistLoss,
    L1DistLoss,
    L2DistLoss,
    PeriodicLoss,
    HuberLoss,
    EpsilonInsLoss,
    L1EpsilonInsLoss,
    L2EpsilonInsLoss,
    LogitDistLoss,
    QuantileLoss,
    LogCoshLoss
using DynamicDiff: D
using Compat: @compat, Fix

#! format: off
@compat(
    public,
    (
        AbstractOptions, AbstractRuntimeOptions, RuntimeOptions,
        AbstractMutationWeights, mutate!, condition_mutation_weights!,
        sample_mutation, MutationResult, AbstractSearchState, SearchState,
        LOSS_TYPE, DATA_TYPE, node_type,
    )
)
#! format: on
# ^ We can add new functions here based on requests from users.
# However, I don't want to add many functions without knowing what
# users will actually want to overload.

# https://discourse.julialang.org/t/how-to-find-out-the-version-of-a-package-from-its-module/37755/15
const PACKAGE_VERSION = try
    root = pkgdir(@__MODULE__)
    if root == String
        let project = parsefile(joinpath(root, "Project.toml"))
            VersionNumber(project["version"])
        end
    else
        VersionNumber(0, 0, 0)
    end
catch
    VersionNumber(0, 0, 0)
end

using DispatchDoctor: @stable

@stable default_mode = "disable" begin
    include("Utils.jl")
    include("InterfaceDynamicQuantities.jl")
    include("Core.jl")
    include("InterfaceDynamicExpressions.jl")
    include("Recorder.jl")
    include("Complexity.jl")
    include("DimensionalAnalysis.jl")
    include("CheckConstraints.jl")
    include("AdaptiveParsimony.jl")
    include("MutationFunctions.jl")
    include("LossFunctions.jl")
    include("PopMember.jl")
    include("ConstantOptimization.jl")
    include("Population.jl")
    include("HallOfFame.jl")
    include("Mutate.jl")
    include("RegularizedEvolution.jl")
    include("SingleIteration.jl")
    include("ProgressBars.jl")
    include("Migration.jl")
    include("SearchUtils.jl")
    include("Logging.jl")
    include("ExpressionBuilder.jl")
    include("ComposableExpression.jl")
    include("TemplateExpression.jl")
    include("TemplateExpressionMacro.jl")
    include("ParametricExpression.jl")
end

using .CoreModule:
    DATA_TYPE,
    LOSS_TYPE,
    RecordType,
    Dataset,
    BasicDataset,
    SubDataset,
    AbstractOptions,
    Options,
    ComplexityMapping,
    AbstractMutationWeights,
    MutationWeights,
    AbstractExpressionSpec,
    ExpressionSpec,
    get_safe_op,
    max_features,
    is_weighted,
    sample_mutation,
    batch,
    plus,
    sub,
    mult,
    square,
    cube,
    pow,
    safe_pow,
    safe_log,
    safe_log2,
    safe_log10,
    safe_log1p,
    safe_sqrt,
    safe_asin,
    safe_acos,
    safe_acosh,
    safe_atanh,
    neg,
    greater,
    less,
    greater_equal,
    less_equal,
    cond,
    relu,
    logical_or,
    logical_and,
    gamma,
    erf,
    erfc,
    atanh_clip,
    create_expression,
    has_units
using .UtilsModule: is_anonymous_function, recursive_merge, json3_write, @ignore
using .ComplexityModule: compute_complexity
using .CheckConstraintsModule: check_constraints
using .AdaptiveParsimonyModule:
    RunningSearchStatistics, update_frequencies!, move_window!, normalize_frequencies!
using .MutationFunctionsModule:
    gen_random_tree,
    gen_random_tree_fixed_size,
    random_node,
    random_node_and_parent,
    crossover_trees
using .InterfaceDynamicExpressionsModule: @extend_operators
using .LossFunctionsModule: eval_loss, eval_cost, update_baseline_loss!, score_func
using .PopMemberModule: PopMember, reset_birth!
using .PopulationModule: Population, best_sub_pop, record_population, best_of_sample
using .HallOfFameModule:
    HallOfFame, calculate_pareto_frontier, string_dominating_pareto_curve
using .MutateModule: mutate!, condition_mutation_weights!, MutationResult
using .SingleIterationModule: s_r_cycle, optimize_and_simplify_population
using .ProgressBarsModule: WrappedProgressBar
using .RecorderModule: @recorder, find_iteration_from_record
using .MigrationModule: migrate!
using .SearchUtilsModule:
    AbstractSearchState,
    SearchState,
    AbstractRuntimeOptions,
    RuntimeOptions,
    WorkerAssignments,
    DefaultWorkerOutputType,
    assign_next_worker!,
    get_worker_output_type,
    extract_from_worker,
    @sr_spawner,
    StdinReader,
    watch_stream,
    close_reader!,
    check_for_user_quit,
    check_for_loss_threshold,
    check_for_timeout,
    check_max_evals,
    ResourceMonitor,
    record_channel_state!,
    estimate_work_fraction,
    update_progress_bar!,
    print_search_state,
    init_dummy_pops,
    load_saved_hall_of_fame,
    load_saved_population,
    construct_datasets,
    save_to_file,
    get_cur_maxsize,
    update_hall_of_fame!,
    logging_callback!
using .LoggingModule: AbstractSRLogger, SRLogger, get_logger
using .TemplateExpressionModule:
    TemplateExpression, TemplateStructure, TemplateExpressionSpec, ParamVector
using .TemplateExpressionModule: ValidVector
using .ComposableExpressionModule: ComposableExpression
using .ExpressionBuilderModule: embed_metadata, strip_metadata
using .ParametricExpressionModule: ParametricExpressionSpec
using .TemplateExpressionMacroModule: @template_spec

@stable default_mode = "disable" begin
    include("deprecates.jl")
    include("Configure.jl")
end

"""
    equation_search(X, y[; kws...])

Perform a distributed equation search for functions `f_i` which
describe the mapping `f_i(X[:, j]) ≈ y[i, j]`. Options are
configured using SymbolicRegression.Options(...),
which should be passed as a keyword argument to options.
One can turn off parallelism with `numprocs=0`,
which is useful for debugging and profiling.

# Arguments
- `X::AbstractMatrix{T}`:  The input dataset to predict `y` from.
    The first dimension is features, the second dimension is rows.
- `y::Union{AbstractMatrix{T}, AbstractVector{T}}`: The values to predict. The first dimension
    is the output feature to predict with each equation, and the
    second dimension is rows.
- `niterations::Int=100`: The number of iterations to perform the search.
    More iterations will improve the results.
- `weights::Union{AbstractMatrix{T}, AbstractVector{T}, Nothing}=nothing`: Optionally
    weight the loss for each `y` by this value (same shape as `y`).
- `options::AbstractOptions=Options()`: The options for the search, such as
    which operators to use, evolution hyperparameters, etc.
- `variable_names::Union{Vector{String}, Nothing}=nothing`: The names
    of each feature in `X`, which will be used during printing of equations.
- `display_variable_names::Union{Vector{String}, Nothing}=variable_names`: Names
    to use when printing expressions during the search, but not when saving
    to an equation file.
- `y_variable_names::Union{String,AbstractVector{String},Nothing}=nothing`: The
    names of each output feature in `y`, which will be used during printing
    of equations.
- `parallelism=:multithreading`: What parallelism mode to use.
    The options are `:multithreading`, `:multiprocessing`, and `:serial`.
    By default, multithreading will be used. Multithreading uses less memory,
    but multiprocessing can handle multi-node compute. If using `:multithreading`
    mode, the number of threads available to julia are used. If using
    `:multiprocessing`, `numprocs` processes will be created dynamically if
    `procs` is unset. If you have already allocated processes, pass them
    to the `procs` argument and they will be used.
    You may also pass a string instead of a symbol, like `"multithreading"`.
- `numprocs::Union{Int, Nothing}=nothing`:  The number of processes to use,
    if you want `equation_search` to set this up automatically. By default
    this will be `4`, but can be any number (you should pick a number <=
    the number of cores available).
- `procs::Union{Vector{Int}, Nothing}=nothing`: If you have set up
    a distributed run manually with `procs = addprocs()` and `@everywhere`,
    pass the `procs` to this keyword argument.
- `addprocs_function::Union{Function, Nothing}=nothing`: If using multiprocessing
    (`parallelism=:multiprocessing`), and are not passing `procs` manually,
    then they will be allocated dynamically using `addprocs`. However,
    you may also pass a custom function to use instead of `addprocs`.
    This function should take a single positional argument,
    which is the number of processes to use, as well as the `lazy` keyword argument.
    For example, if set up on a slurm cluster, you could pass
    `addprocs_function = addprocs_slurm`, which will set up slurm processes.
- `heap_size_hint_in_bytes::Union{Int,Nothing}=nothing`: On Julia 1.9+, you may set the `--heap-size-hint`
    flag on Julia processes, recommending garbage collection once a process
    is close to the recommended size. This is important for long-running distributed
    jobs where each process has an independent memory, and can help avoid
    out-of-memory errors. By default, this is set to `Sys.free_memory() / numprocs`.
- `worker_imports::Union{Vector{Symbol},Nothing}=nothing`: If you want to import
    additional modules on each worker, pass them here as a vector of symbols.
    By default some of the extensions will automatically be loaded when needed.
- `runtests::Bool=true`: Whether to run (quick) tests before starting the
    search, to see if there will be any problems during the equation search
    related to the host environment.
- `saved_state=nothing`: If you have already
    run `equation_search` and want to resume it, pass the state here.
    To get this to work, you need to have set return_state=true,
    which will cause `equation_search` to return the state. The second
    element of the state is the regular return value with the hall of fame.
    Note that you cannot change the operators or dataset, but most other options
    should be changeable.
- `return_state::Union{Bool, Nothing}=nothing`: Whether to return the
    state of the search for warm starts. By default this is false.
- `loss_type::Type=Nothing`: If you would like to use a different type
    for the loss than for the data you passed, specify the type here.
    Note that if you pass complex data `::Complex{L}`, then the loss
    type will automatically be set to `L`.
- `verbosity`: Whether to print debugging statements or not.
- `logger::Union{AbstractSRLogger,Nothing}=nothing`: An optional logger to record
    the progress of the search. You can use an `SRLogger` to wrap a custom logger,
    or pass `nothing` to disable logging.
- `progress`: Whether to use a progress bar output. Only available for
    single target output.
- `X_units::Union{AbstractVector,Nothing}=nothing`: The units of the dataset,
    to be used for dimensional constraints. For example, if `X_units=["kg", "m"]`,
    then the first feature will have units of kilograms, and the second will
    have units of meters.
- `y_units=nothing`: The units of the output, to be used for dimensional constraints.
    If `y` is a matrix, then this can be a vector of units, in which case
    each element corresponds to each output feature.

# Returns
- `hallOfFame::HallOfFame`: The best equations seen during the search.
    hallOfFame.members gives an array of `PopMember` objects, which
    have their tree (equation) stored in `.tree`. Their loss
    is given in `.loss`. The array of `PopMember` objects
    is enumerated by size from `1` to `options.maxsize`.
"""
function equation_search(
    X::AbstractMatrix{T},
    y::AbstractMatrix;
    niterations::Int=100,
    weights::Union{AbstractMatrix{T},AbstractVector{T},Nothing}=nothing,
    options::AbstractOptions=Options(),
    variable_names::Union{AbstractVector{String},Nothing}=nothing,
    display_variable_names::Union{AbstractVector{String},Nothing}=variable_names,
    y_variable_names::Union{String,AbstractVector{String},Nothing}=nothing,
    parallelism=:multithreading,
    numprocs::Union{Int,Nothing}=nothing,
    procs::Union{Vector{Int},Nothing}=nothing,
    addprocs_function::Union{Function,Nothing}=nothing,
    heap_size_hint_in_bytes::Union{Integer,Nothing}=nothing,
    worker_imports::Union{Vector{Symbol},Nothing}=nothing,
    runtests::Bool=true,
    saved_state=nothing,
    return_state::Union{Bool,Nothing,Val}=nothing,
    run_id::Union{String,Nothing}=nothing,
    loss_type::Type{L}=Nothing,
    verbosity::Union{Integer,Nothing}=nothing,
    logger::Union{AbstractSRLogger,Nothing}=nothing,
    progress::Union{Bool,Nothing}=nothing,
    X_units::Union{AbstractVector,Nothing}=nothing,
    y_units=nothing,
    extra::NamedTuple=NamedTuple(),
    v_dim_out::Val{DIM_OUT}=Val(nothing),
    # Deprecated:
    multithreaded=nothing,
) where {T<:DATA_TYPE,L,DIM_OUT}
    if multithreaded !== nothing
        error(
            "`multithreaded` is deprecated. Use the `parallelism` argument instead. " *
            "Choose one of :multithreaded, :multiprocessing, or :serial.",
        )
    end

    if weights !== nothing
        @assert length(weights) == length(y)
        weights = reshape(weights, size(y))
    end

    datasets = construct_datasets(
        X,
        y,
        weights,
        variable_names,
        display_variable_names,
        y_variable_names,
        X_units,
        y_units,
        extra,
        L,
    )

    return equation_search(
        datasets;
        niterations=niterations,
        options=options,
        parallelism=parallelism,
        numprocs=numprocs,
        procs=procs,
        addprocs_function=addprocs_function,
        heap_size_hint_in_bytes=heap_size_hint_in_bytes,
        worker_imports=worker_imports,
        runtests=runtests,
        saved_state=saved_state,
        return_state=return_state,
        run_id=run_id,
        verbosity=verbosity,
        logger=logger,
        progress=progress,
        v_dim_out=Val(DIM_OUT),
    )
end

function equation_search(
    X::AbstractMatrix{T}, y::AbstractVector; kw...
) where {T<:DATA_TYPE}
    return equation_search(X, reshape(y, (1, size(y, 1))); kw..., v_dim_out=Val(1))
end

function equation_search(dataset::Dataset; kws...)
    return equation_search([dataset]; kws..., v_dim_out=Val(1))
end

function equation_search(
    datasets::Vector{D};
    options::AbstractOptions=Options(),
    saved_state=nothing,
    runtime_options::Union{AbstractRuntimeOptions,Nothing}=nothing,
    runtime_options_kws...,
) where {T<:DATA_TYPE,L<:LOSS_TYPE,D<:Dataset{T,L}}
    _runtime_options = @something(
        runtime_options,
        RuntimeOptions(;
            options_return_state=options.return_state,
            options_verbosity=options.verbosity,
            options_progress=options.progress,
            nout=length(datasets),
            runtime_options_kws...,
        )
    )

    # Underscores here mean that we have mutated the variable
    return _equation_search(datasets, _runtime_options, options, saved_state)
end

@noinline function _equation_search(
    datasets::Vector{D}, ropt::AbstractRuntimeOptions, options::AbstractOptions, saved_state
) where {D<:Dataset}
    _validate_options(datasets, ropt, options)
    state = _create_workers(datasets, ropt, options)
    _initialize_search!(state, datasets, ropt, options, saved_state)
    _warmup_search!(state, datasets, ropt, options)
    _main_search_loop!(state, datasets, ropt, options)
    _tear_down!(state, ropt, options)
    _info_dump(state, datasets, ropt, options)
    return _format_output(state, datasets, ropt, options)
end

function _validate_options(
    datasets::Vector{D}, ropt::AbstractRuntimeOptions, options::AbstractOptions
) where {T,L,D<:Dataset{T,L}}
    example_dataset = first(datasets)
    nout = length(datasets)
    @assert nout >= 1
    @assert (nout == 1 || ropt.dim_out == 2)
    @assert options.populations >= 1
    if ropt.progress
        @assert(nout == 1, "You cannot display a progress bar for multi-output searches.")
        @assert(ropt.verbosity > 0, "You cannot display a progress bar with `verbosity=0`.")
    end
    if options.node_type <: GraphNode && ropt.verbosity > 0
        @warn "The `GraphNode` interface and mutation operators are experimental and will change in future versions."
    end
    if ropt.runtests
        test_option_configuration(ropt.parallelism, datasets, options, ropt.verbosity)
        test_dataset_configuration(example_dataset, options, ropt.verbosity)
    end
    for dataset in datasets
        update_baseline_loss!(dataset, options)
    end
    if options.define_helper_functions
        set_default_variable_names!(first(datasets).variable_names)
    end
    if options.seed !== nothing
        seed!(options.seed)
    end
    return nothing
end
@stable default_mode = "disable" function _create_workers(
    datasets::Vector{D}, ropt::AbstractRuntimeOptions, options::AbstractOptions
) where {T,L,D<:Dataset{T,L}}
    stdin_reader = watch_stream(options.input_stream)

    record = RecordType()
    @recorder record["options"] = "$(options)"

    nout = length(datasets)
    example_dataset = first(datasets)
    example_ex = create_expression(zero(T), options, example_dataset)
    NT = typeof(example_ex)
    PopType = Population{T,L,NT}
    HallOfFameType = HallOfFame{T,L,NT}
    WorkerOutputType = get_worker_output_type(
        Val(ropt.parallelism), PopType, HallOfFameType
    )
    ChannelType = ropt.parallelism == :multiprocessing ? RemoteChannel : Channel

    # Pointers to populations on each worker:
    worker_output = Vector{WorkerOutputType}[WorkerOutputType[] for j in 1:nout]
    # Initialize storage for workers
    tasks = [Task[] for j in 1:nout]
    # Set up a channel to send finished populations back to head node
    channels = [[ChannelType(1) for i in 1:(options.populations)] for j in 1:nout]
    (procs, we_created_procs) = if ropt.parallelism == :multiprocessing
        configure_workers(;
            procs=ropt.init_procs,
            ropt.numprocs,
            ropt.addprocs_function,
            options,
            worker_imports=ropt.worker_imports,
            project_path=splitdir(Pkg.project().path)[1],
            file=@__FILE__,
            ropt.exeflags,
            ropt.verbosity,
            example_dataset,
            ropt.runtests,
        )
    else
        Int[], false
    end
    # Get the next worker process to give a job:
    worker_assignment = WorkerAssignments()
    # Randomly order which order to check populations:
    # This is done so that we do work on all nout equally.
    task_order = [(j, i) for j in 1:nout for i in 1:(options.populations)]
    shuffle!(task_order)

    # Persistent storage of last-saved population for final return:
    last_pops = init_dummy_pops(options.populations, datasets, options)
    # Best 10 members from each population for migration:
    best_sub_pops = init_dummy_pops(options.populations, datasets, options)
    # TODO: Should really be one per population too.
    all_running_search_statistics = [
        RunningSearchStatistics(; options=options) for j in 1:nout
    ]
    # Records the number of evaluations:
    # Real numbers indicate use of batching.
    num_evals = [[0.0 for i in 1:(options.populations)] for j in 1:nout]

    halls_of_fame = Vector{HallOfFameType}(undef, nout)

    total_cycles = ropt.niterations * options.populations
    cycles_remaining = [total_cycles for j in 1:nout]
    cur_maxsizes = [
        get_cur_maxsize(; options, total_cycles, cycles_remaining=cycles_remaining[j]) for
        j in 1:nout
    ]

    return SearchState{T,L,typeof(example_ex),WorkerOutputType,ChannelType}(;
        procs=procs,
        we_created_procs=we_created_procs,
        worker_output=worker_output,
        tasks=tasks,
        channels=channels,
        worker_assignment=worker_assignment,
        task_order=task_order,
        halls_of_fame=halls_of_fame,
        last_pops=last_pops,
        best_sub_pops=best_sub_pops,
        all_running_search_statistics=all_running_search_statistics,
        num_evals=num_evals,
        cycles_remaining=cycles_remaining,
        cur_maxsizes=cur_maxsizes,
        stdin_reader=stdin_reader,
        record=Ref(record),
    )
end
function _initialize_search!(
    state::AbstractSearchState{T,L,N},
    datasets,
    ropt::AbstractRuntimeOptions,
    options::AbstractOptions,
    saved_state,
) where {T,L,N}
    @own :mut state
    @own datasets, ropt, options, saved_state
    @own nout = length(datasets)
    @own init_hall_of_fame = load_saved_hall_of_fame(@take(saved_state))

<<<<<<< HEAD
    @lifetime a let
        @ref ~a (rdatasets, roptions) = (datasets, options)
        if isnothing(init_hall_of_fame)
            @own for j in 1:nout
                state.halls_of_fame[j] = HallOfFame(roptions, rdatasets[j])
            end
        else
            # Recompute losses for the hall of fame, in
            # case the dataset changed:
            @own for j in 1:nout
                @own :mut hof = strip_metadata(
                    @take(init_hall_of_fame[j]), roptions, rdatasets[j]
                )
                @lifetime b begin
                    @ref ~b :mut for member in hof.members[hof.exists]
                        @own score, result_loss = score_func(
                            rdatasets[j], @take(member), roptions
                        )
                        member.score = @take!(score)
                        member.loss = @take!(result_loss)
                    end
                end
                state.halls_of_fame[j] = @take!(hof)
=======
    init_hall_of_fame = load_saved_hall_of_fame(saved_state)
    if init_hall_of_fame === nothing
        for j in 1:nout
            state.halls_of_fame[j] = HallOfFame(options, datasets[j])
        end
    else
        # Recompute losses for the hall of fame, in
        # case the dataset changed:
        for j in eachindex(init_hall_of_fame, datasets, state.halls_of_fame)
            hof = strip_metadata(init_hall_of_fame[j], options, datasets[j])
            for member in hof.members[hof.exists]
                cost, result_loss = eval_cost(datasets[j], member, options)
                member.cost = cost
                member.loss = result_loss
>>>>>>> 72587651
            end
        end
    end

<<<<<<< HEAD
    @clone :mut worker_assignment = state.worker_assignment
    @lifetime a let
        @ref ~a (sstate, rdatasets, roptions) = (saved_state, datasets, options)

        for j in 1:nout, i in 1:(options.populations)
            @own worker_idx = @lifetime b begin
                @ref ~b :mut w = worker_assignment
                assign_next_worker!(
                    w;
                    out=j,
                    pop=i,
                    parallelism=@take(ropt.parallelism),
                    procs=@take(state.procs),
=======
    for j in 1:nout, i in 1:(options.populations)
        worker_idx = assign_next_worker!(
            state.worker_assignment; out=j, pop=i, parallelism=ropt.parallelism, state.procs
        )
        saved_pop = load_saved_population(saved_state; out=j, pop=i)
        new_pop =
            if saved_pop !== nothing && length(saved_pop.members) == options.population_size
                _saved_pop = strip_metadata(saved_pop, options, datasets[j])
                ## Update losses:
                for member in _saved_pop.members
                    cost, result_loss = eval_cost(datasets[j], member, options)
                    member.cost = cost
                    member.loss = result_loss
                end
                copy_pop = copy(_saved_pop)
                @sr_spawner(
                    begin
                        (copy_pop, HallOfFame(options, datasets[j]), RecordType(), 0.0)
                    end,
                    parallelism = ropt.parallelism,
                    worker_idx = worker_idx
                )
            else
                if saved_pop !== nothing && ropt.verbosity > 0
                    @warn "Recreating population (output=$(j), population=$(i)), as the saved one doesn't have the correct number of members."
                end
                @sr_spawner(
                    begin
                        (
                            Population(
                                datasets[j];
                                population_size=options.population_size,
                                nlength=3,
                                options=options,
                                nfeatures=max_features(datasets[j], options),
                            ),
                            HallOfFame(options, datasets[j]),
                            RecordType(),
                            Float64(options.population_size),
                        )
                    end,
                    parallelism = ropt.parallelism,
                    worker_idx = worker_idx
>>>>>>> 72587651
                )
            end
            @own saved_pop = load_saved_population(sstate; out=j, pop=i)
            @own new_pop =
                if !isnothing(saved_pop) &&
                    length(saved_pop.members) == options.population_size
                    # TODO: Need bind
                    @own :mut _saved_pop = strip_metadata(
                        @take!(saved_pop), roptions, rdatasets[j]
                    )
                    # Update losses:
                    @lifetime b begin
                        @ref ~b :mut for member in _saved_pop.members
                            @own score, result_loss = score_func(
                                rdatasets[j], @take(member), roptions
                            )
                            member.score = @take!(score)
                            member.loss = @take!(result_loss)
                        end
                    end
                    @sr_spawner(
                        begin
                            @lifetime c let
                                @ref ~c (spawn_dataset, spawn_options) = (
                                    datasets[j], options
                                )

                                (
                                    @take(_saved_pop),
                                    HallOfFame(spawn_options, spawn_dataset),
                                    RecordType(),
                                    0.0,
                                )
                            end
                        end,
                        parallelism = @take(ropt.parallelism),
                        worker_idx = @take!(worker_idx)
                    )
                else
                    if !isnothing(saved_pop) && ropt.verbosity > 0
                        @warn "Recreating population (output=$(j), population=$(i)), as the saved one doesn't have the correct number of members."
                    end
                    @own nfeatures = max_features(rdatasets[j], roptions)
                    @sr_spawner(
                        begin
                            @lifetime b let
                                @ref ~b (spawn_dataset, spawn_options) = (
                                    datasets[j], options
                                )

                                (
                                    Population(
                                        spawn_dataset;
                                        population_size=@take(
                                            spawn_options.population_size
                                        ),
                                        nlength=3,
                                        options=@take(spawn_options),
                                        nfeatures=@take(nfeatures),
                                    ),
                                    HallOfFame(spawn_options, spawn_dataset),
                                    RecordType(),
                                    Float64(@take(spawn_options.population_size)),
                                )
                            end
                        end,
                        parallelism = @take(ropt.parallelism),
                        worker_idx = @take!(worker_idx)
                    )
                    # This involves population_size evaluations, on the full dataset:
                end
            push!(state.worker_output[j], @take!(new_pop))
        end
    end
    copy!(state.worker_assignment, worker_assignment)
    return nothing
end
function _warmup_search!(
    state::AbstractSearchState{T,L,N},
    datasets,
    ropt::AbstractRuntimeOptions,
    options::AbstractOptions,
) where {T,L,N}
    nout = length(datasets)
    for j in 1:nout, i in 1:(options.populations)
        dataset = datasets[j]
        running_search_statistics = state.all_running_search_statistics[j]
        cur_maxsize = state.cur_maxsizes[j]
        @recorder state.record[]["out$(j)_pop$(i)"] = RecordType()
        worker_idx = assign_next_worker!(
            state.worker_assignment; out=j, pop=i, parallelism=ropt.parallelism, state.procs
        )

        # TODO - why is this needed??
        # Multi-threaded doesn't like to fetch within a new task:
        c_rss = deepcopy(running_search_statistics)
        last_pop = state.worker_output[j][i]
        updated_pop = @sr_spawner(
            begin
                in_pop = first(
                    extract_from_worker(last_pop, Population{T,L,N}, HallOfFame{T,L,N})
                )
                _dispatch_s_r_cycle(
                    in_pop,
                    dataset,
                    options;
                    pop=i,
                    out=j,
                    iteration=0,
                    ropt.verbosity,
                    cur_maxsize,
                    running_search_statistics=c_rss,
                )::DefaultWorkerOutputType{Population{T,L,N},HallOfFame{T,L,N}}
            end,
            parallelism = ropt.parallelism,
            worker_idx = worker_idx
        )
        state.worker_output[j][i] = updated_pop
    end
    return nothing
end
function _main_search_loop!(
    state::AbstractSearchState{T,L,N},
    datasets,
    ropt::AbstractRuntimeOptions,
    options::AbstractOptions,
) where {T,L,N}
    ropt.verbosity > 0 && @info "Started!"
    nout = length(datasets)
    start_time = time()
    progress_bar = if ropt.progress
        #TODO: need to iterate this on the max cycles remaining!
        sum_cycle_remaining = sum(state.cycles_remaining)
        WrappedProgressBar(
            sum_cycle_remaining, ropt.niterations; barlen=options.terminal_width
        )
    else
        nothing
    end

    last_print_time = time()
    last_speed_recording_time = time()
    num_evals_last = sum(sum, state.num_evals)
    num_evals_since_last = sum(sum, state.num_evals) - num_evals_last  # i.e., start at 0
    print_every_n_seconds = 5
    equation_speed = Float32[]

    if ropt.parallelism in (:multiprocessing, :multithreading)
        for j in 1:nout, i in 1:(options.populations)
            # Start listening for each population to finish:
            t = Base.errormonitor(
                @async put!(state.channels[j][i], fetch(state.worker_output[j][i]))
            )
            push!(state.tasks[j], t)
        end
    end
    kappa = 0
    resource_monitor = ResourceMonitor(;
        # Storing n times as many monitoring intervals as populations seems like it will
        # help get accurate resource estimates:
        max_recordings=options.populations * 100 * nout,
        start_reporting_at=options.populations * 3 * nout,
        window_size=options.populations * 2 * nout,
    )
    while sum(state.cycles_remaining) > 0
        kappa += 1
        if kappa > options.populations * nout
            kappa = 1
        end
        # nout, populations:
        j, i = state.task_order[kappa]

        # Check if error on population:
        if ropt.parallelism in (:multiprocessing, :multithreading)
            if istaskfailed(state.tasks[j][i])
                fetch(state.tasks[j][i])
                error("Task failed for population")
            end
        end
        # Non-blocking check if a population is ready:
        population_ready = if ropt.parallelism in (:multiprocessing, :multithreading)
            # TODO: Implement type assertions based on parallelism.
            isready(state.channels[j][i])
        else
            true
        end
        record_channel_state!(resource_monitor, population_ready)

        # Don't start more if this output has finished its cycles:
        # TODO - this might skip extra cycles?
        population_ready &= (state.cycles_remaining[j] > 0)
        if population_ready
            # Take the fetch operation from the channel since its ready
            (cur_pop, best_seen, cur_record, cur_num_evals) = if ropt.parallelism in
                (
                :multiprocessing, :multithreading
            )
                take!(
                    state.channels[j][i]
                )
            else
                state.worker_output[j][i]
            end::DefaultWorkerOutputType{Population{T,L,N},HallOfFame{T,L,N}}
            state.last_pops[j][i] = copy(cur_pop)
            state.best_sub_pops[j][i] = best_sub_pop(cur_pop; topn=options.topn)
            @recorder state.record[] = recursive_merge(state.record[], cur_record)
            state.num_evals[j][i] += cur_num_evals
            dataset = datasets[j]
            cur_maxsize = state.cur_maxsizes[j]

            for member in cur_pop.members
                size = compute_complexity(member, options)
                update_frequencies!(state.all_running_search_statistics[j]; size)
            end
            #! format: off
            update_hall_of_fame!(state.halls_of_fame[j], cur_pop.members, options)
            update_hall_of_fame!(state.halls_of_fame[j], best_seen.members[best_seen.exists], options)
            #! format: on

            # Dominating pareto curve - must be better than all simpler equations
            dominating = calculate_pareto_frontier(state.halls_of_fame[j])

            if options.save_to_file
                save_to_file(dominating, nout, j, dataset, options, ropt)
            end
            ###################################################################
            # Migration #######################################################
            if options.migration
                best_of_each = Population([
                    member for pop in state.best_sub_pops[j] for member in pop.members
                ])
                migrate!(
                    best_of_each.members => cur_pop, options; frac=options.fraction_replaced
                )
            end
            if options.hof_migration && length(dominating) > 0
                migrate!(dominating => cur_pop, options; frac=options.fraction_replaced_hof)
            end
            ###################################################################

            state.cycles_remaining[j] -= 1
            if state.cycles_remaining[j] == 0
                break
            end
            worker_idx = assign_next_worker!(
                state.worker_assignment;
                out=j,
                pop=i,
                parallelism=ropt.parallelism,
                state.procs,
            )
            iteration = if options.use_recorder
                key = "out$(j)_pop$(i)"
                find_iteration_from_record(key, state.record[]) + 1
            else
                0
            end

            c_rss = deepcopy(state.all_running_search_statistics[j])
            in_pop = copy(cur_pop::Population{T,L,N})
            state.worker_output[j][i] = @sr_spawner(
                begin
                    _dispatch_s_r_cycle(
                        in_pop,
                        dataset,
                        options;
                        pop=i,
                        out=j,
                        iteration,
                        ropt.verbosity,
                        cur_maxsize,
                        running_search_statistics=c_rss,
                    )
                end,
                parallelism = ropt.parallelism,
                worker_idx = worker_idx
            )
            if ropt.parallelism in (:multiprocessing, :multithreading)
                state.tasks[j][i] = Base.errormonitor(
                    @async put!(state.channels[j][i], fetch(state.worker_output[j][i]))
                )
            end

            total_cycles = ropt.niterations * options.populations
            state.cur_maxsizes[j] = get_cur_maxsize(;
                options, total_cycles, cycles_remaining=state.cycles_remaining[j]
            )
            move_window!(state.all_running_search_statistics[j])
            if !isnothing(progress_bar)
                head_node_occupation = estimate_work_fraction(resource_monitor)
                update_progress_bar!(
                    progress_bar,
                    only(state.halls_of_fame),
                    only(datasets),
                    options,
                    equation_speed,
                    head_node_occupation,
                    ropt.parallelism,
                )
            end
            if !isnothing(ropt.logger)
                logging_callback!(ropt.logger; state, datasets, ropt, options)
            end
        end
        yield()

        ################################################################
        ## Search statistics
        elapsed_since_speed_recording = time() - last_speed_recording_time
        if elapsed_since_speed_recording > 1.0
            num_evals_since_last, num_evals_last = let s = sum(sum, state.num_evals)
                s - num_evals_last, s
            end
            current_speed = num_evals_since_last / elapsed_since_speed_recording
            push!(equation_speed, current_speed)
            average_over_m_measurements = 20 # 20 second running average
            if length(equation_speed) > average_over_m_measurements
                deleteat!(equation_speed, 1)
            end
            last_speed_recording_time = time()
        end
        ################################################################

        ################################################################
        ## Printing code
        elapsed = time() - last_print_time
        # Update if time has passed
        if elapsed > print_every_n_seconds
            if ropt.verbosity > 0 && !ropt.progress && length(equation_speed) > 0

                # Dominating pareto curve - must be better than all simpler equations
                head_node_occupation = estimate_work_fraction(resource_monitor)
                total_cycles = ropt.niterations * options.populations
                print_search_state(
                    state.halls_of_fame,
                    datasets;
                    options,
                    equation_speed,
                    total_cycles,
                    state.cycles_remaining,
                    head_node_occupation,
                    parallelism=ropt.parallelism,
                    width=options.terminal_width,
                )
            end
            last_print_time = time()
        end
        ################################################################

        ################################################################
        ## Early stopping code
        if any((
            check_for_loss_threshold(state.halls_of_fame, options),
            check_for_user_quit(state.stdin_reader),
            check_for_timeout(start_time, options),
            check_max_evals(state.num_evals, options),
        ))
            break
        end
        ################################################################
    end
    if !isnothing(progress_bar)
        finish!(progress_bar)
    end
    return nothing
end
function _tear_down!(
    state::AbstractSearchState, ropt::AbstractRuntimeOptions, options::AbstractOptions
)
    close_reader!(state.stdin_reader)
    # Safely close all processes or threads
    if ropt.parallelism == :multiprocessing
        state.we_created_procs && rmprocs(state.procs)
    elseif ropt.parallelism == :multithreading
        nout = length(state.worker_output)
        for j in 1:nout, i in eachindex(state.worker_output[j])
            wait(state.worker_output[j][i])
        end
    end
    @recorder json3_write(state.record[], options.recorder_file)
    return nothing
end
function _format_output(
    state::AbstractSearchState,
    datasets,
    ropt::AbstractRuntimeOptions,
    options::AbstractOptions,
)
    nout = length(datasets)
    out_hof = if ropt.dim_out == 1
        embed_metadata(only(state.halls_of_fame), options, only(datasets))
    else
        map(Fix{2}(embed_metadata, options), state.halls_of_fame, datasets)
    end
    if ropt.return_state
        return (map(Fix{2}(embed_metadata, options), state.last_pops, datasets), out_hof)
    else
        return out_hof
    end
end

@stable default_mode = "disable" function _dispatch_s_r_cycle(
    in_pop::Population{T,L,N},
    dataset::Dataset,
    options::AbstractOptions;
    pop::Int,
    out::Int,
    iteration::Int,
    verbosity,
    cur_maxsize::Int,
    running_search_statistics,
) where {T,L,N}
    record = RecordType()
    @recorder record["out$(out)_pop$(pop)"] = RecordType(
        "iteration$(iteration)" => record_population(in_pop, options)
    )
    num_evals = 0.0
    normalize_frequencies!(running_search_statistics)
    out_pop, best_seen, evals_from_cycle = s_r_cycle(
        dataset,
        in_pop,
        options.ncycles_per_iteration,
        cur_maxsize,
        running_search_statistics;
        verbosity=verbosity,
        options=options,
        record=record,
    )
    num_evals += evals_from_cycle
    out_pop, evals_from_optimize = optimize_and_simplify_population(
        dataset, out_pop, options, cur_maxsize, record
    )
    num_evals += evals_from_optimize
    if options.batching
        for i_member in 1:(options.maxsize)
            if best_seen.exists[i_member]
                cost, result_loss = eval_cost(dataset, best_seen.members[i_member], options)
                best_seen.members[i_member].cost = cost
                best_seen.members[i_member].loss = result_loss
                num_evals += 1
            end
        end
    end
    return (out_pop, best_seen, record, num_evals)
end
function _info_dump(
    state::AbstractSearchState,
    datasets::Vector{D},
    ropt::AbstractRuntimeOptions,
    options::AbstractOptions,
) where {D<:Dataset}
    ropt.verbosity <= 0 && return nothing

    nout = length(state.halls_of_fame)
    if nout > 1
        @info "Final populations:"
    else
        @info "Final population:"
    end
    for (j, (hall_of_fame, dataset)) in enumerate(zip(state.halls_of_fame, datasets))
        if nout > 1
            @info "Output $j:"
        end
        equation_strings = string_dominating_pareto_curve(
            hall_of_fame,
            dataset,
            options;
            width=@something(
                options.terminal_width,
                ropt.progress ? displaysize(stdout)[2] : nothing,
                Some(nothing)
            )
        )
        println(equation_strings)
    end

    if options.save_to_file
        output_directory = joinpath(
            something(options.output_directory, "outputs"), ropt.run_id
        )
        @info "Results saved to:"
        for j in 1:nout
            filename = nout > 1 ? "hall_of_fame_output$(j).csv" : "hall_of_fame.csv"
            output_file = joinpath(output_directory, filename)
            println("  - ", output_file)
        end
    end
    return nothing
end

include("MLJInterface.jl")
using .MLJInterfaceModule:
    SRRegressor, MultitargetSRRegressor, SRTestRegressor, MultitargetSRTestRegressor

# Hack to get static analysis to work from within tests:
@ignore include("../test/runtests.jl")

# TODO: Hack to force ConstructionBase version
using ConstructionBase: ConstructionBase as _

include("precompile.jl")
redirect_stdout(devnull) do
    redirect_stderr(devnull) do
        do_precompilation(Val(:precompile))
    end
end

end #module SR<|MERGE_RESOLUTION|>--- conflicted
+++ resolved
@@ -705,7 +705,6 @@
     @own nout = length(datasets)
     @own init_hall_of_fame = load_saved_hall_of_fame(@take(saved_state))
 
-<<<<<<< HEAD
     @lifetime a let
         @ref ~a (rdatasets, roptions) = (datasets, options)
         if isnothing(init_hall_of_fame)
@@ -729,31 +728,13 @@
                     end
                 end
                 state.halls_of_fame[j] = @take!(hof)
-=======
-    init_hall_of_fame = load_saved_hall_of_fame(saved_state)
-    if init_hall_of_fame === nothing
-        for j in 1:nout
-            state.halls_of_fame[j] = HallOfFame(options, datasets[j])
-        end
-    else
-        # Recompute losses for the hall of fame, in
-        # case the dataset changed:
-        for j in eachindex(init_hall_of_fame, datasets, state.halls_of_fame)
-            hof = strip_metadata(init_hall_of_fame[j], options, datasets[j])
-            for member in hof.members[hof.exists]
-                cost, result_loss = eval_cost(datasets[j], member, options)
-                member.cost = cost
-                member.loss = result_loss
->>>>>>> 72587651
-            end
-        end
-    end
-
-<<<<<<< HEAD
+            end
+        end
+    end
+
     @clone :mut worker_assignment = state.worker_assignment
     @lifetime a let
         @ref ~a (sstate, rdatasets, roptions) = (saved_state, datasets, options)
-
         for j in 1:nout, i in 1:(options.populations)
             @own worker_idx = @lifetime b begin
                 @ref ~b :mut w = worker_assignment
@@ -763,51 +744,6 @@
                     pop=i,
                     parallelism=@take(ropt.parallelism),
                     procs=@take(state.procs),
-=======
-    for j in 1:nout, i in 1:(options.populations)
-        worker_idx = assign_next_worker!(
-            state.worker_assignment; out=j, pop=i, parallelism=ropt.parallelism, state.procs
-        )
-        saved_pop = load_saved_population(saved_state; out=j, pop=i)
-        new_pop =
-            if saved_pop !== nothing && length(saved_pop.members) == options.population_size
-                _saved_pop = strip_metadata(saved_pop, options, datasets[j])
-                ## Update losses:
-                for member in _saved_pop.members
-                    cost, result_loss = eval_cost(datasets[j], member, options)
-                    member.cost = cost
-                    member.loss = result_loss
-                end
-                copy_pop = copy(_saved_pop)
-                @sr_spawner(
-                    begin
-                        (copy_pop, HallOfFame(options, datasets[j]), RecordType(), 0.0)
-                    end,
-                    parallelism = ropt.parallelism,
-                    worker_idx = worker_idx
-                )
-            else
-                if saved_pop !== nothing && ropt.verbosity > 0
-                    @warn "Recreating population (output=$(j), population=$(i)), as the saved one doesn't have the correct number of members."
-                end
-                @sr_spawner(
-                    begin
-                        (
-                            Population(
-                                datasets[j];
-                                population_size=options.population_size,
-                                nlength=3,
-                                options=options,
-                                nfeatures=max_features(datasets[j], options),
-                            ),
-                            HallOfFame(options, datasets[j]),
-                            RecordType(),
-                            Float64(options.population_size),
-                        )
-                    end,
-                    parallelism = ropt.parallelism,
-                    worker_idx = worker_idx
->>>>>>> 72587651
                 )
             end
             @own saved_pop = load_saved_population(sstate; out=j, pop=i)
@@ -1311,7 +1247,7 @@
 include("precompile.jl")
 redirect_stdout(devnull) do
     redirect_stderr(devnull) do
-        do_precompilation(Val(:precompile))
+        # do_precompilation(Val(:precompile))
     end
 end
 
