module SymbolicRegression

# Types
export Population,
    AbstractPopMember,
    PopMember,
    HallOfFame,
    Options,
    OperatorEnum,
    Dataset,
    MutationWeights,
    Node,
    GraphNode,
    ParametricNode,
    Expression,
    ExpressionSpec,
    ParametricExpression,
    ParametricExpressionSpec,
    TemplateExpression,
    TemplateStructure,
    TemplateExpressionSpec,
    @template_spec,
    ValidVector,
    ComposableExpression,
    NodeSampler,
    AbstractExpression,
    AbstractExpressionNode,
    AbstractExpressionSpec,
    EvalOptions,
    SRRegressor,
    MultitargetSRRegressor,
    SRLogger,

    #Functions:
    equation_search,
    s_r_cycle,
    calculate_pareto_frontier,
    count_nodes,
    compute_complexity,
    @parse_expression,
    parse_expression,
    @declare_expression_operator,
    print_tree,
    string_tree,
    eval_tree_array,
    eval_diff_tree_array,
    eval_grad_tree_array,
    differentiable_eval_tree_array,
    set_node!,
    copy_node,
    node_to_symbolic,
    symbolic_to_node,
    simplify_tree!,
    tree_mapreduce,
    combine_operators,
    gen_random_tree,
    gen_random_tree_fixed_size,
    @extend_operators,
    get_tree,
    get_contents,
    get_metadata,
    with_contents,
    with_metadata,

    #Operators
    plus,
    sub,
    mult,
    square,
    cube,
    pow,
    safe_pow,
    safe_log,
    safe_log2,
    safe_log10,
    safe_log1p,
    safe_asin,
    safe_acos,
    safe_acosh,
    safe_atanh,
    safe_sqrt,
    neg,
    greater,
    cond,
    relu,
    logical_or,
    logical_and,

    # special operators
    gamma,
    erf,
    erfc,
    atanh_clip

using Distributed
using Printf: @printf, @sprintf
using Pkg: Pkg
using TOML: parsefile
using Random: seed!, shuffle!
using Reexport
using ProgressMeter: finish!
using DynamicExpressions:
    Node,
    GraphNode,
    ParametricNode,
    Expression,
    ParametricExpression,
    NodeSampler,
    AbstractExpression,
    AbstractExpressionNode,
    ExpressionInterface,
    OperatorEnum,
    GenericOperatorEnum,
    @parse_expression,
    parse_expression,
    @declare_expression_operator,
    copy_node,
    set_node!,
    string_tree,
    print_tree,
    count_nodes,
    get_constants,
    get_scalar_constants,
    set_constants!,
    set_scalar_constants!,
    index_constants,
    NodeIndex,
    eval_tree_array,
    EvalOptions,
    differentiable_eval_tree_array,
    eval_diff_tree_array,
    eval_grad_tree_array,
    node_to_symbolic,
    symbolic_to_node,
    combine_operators,
    simplify_tree!,
    tree_mapreduce,
    set_default_variable_names!,
    node_type,
    get_tree,
    get_contents,
    get_metadata,
    with_contents,
    with_metadata
using DynamicExpressions: with_type_parameters
@reexport using LossFunctions:
    MarginLoss,
    DistanceLoss,
    SupervisedLoss,
    ZeroOneLoss,
    LogitMarginLoss,
    PerceptronLoss,
    HingeLoss,
    L1HingeLoss,
    L2HingeLoss,
    SmoothedL1HingeLoss,
    ModifiedHuberLoss,
    L2MarginLoss,
    ExpLoss,
    SigmoidLoss,
    DWDMarginLoss,
    LPDistLoss,
    L1DistLoss,
    L2DistLoss,
    PeriodicLoss,
    HuberLoss,
    EpsilonInsLoss,
    L1EpsilonInsLoss,
    L2EpsilonInsLoss,
    LogitDistLoss,
    QuantileLoss,
    LogCoshLoss
using DynamicDiff: D
using Compat: @compat, Fix

#! format: off
@compat(
    public,
    (
        AbstractOptions, AbstractRuntimeOptions, RuntimeOptions,
        AbstractMutationWeights, mutate!, condition_mutation_weights!,
        sample_mutation, MutationResult, AbstractSearchState, SearchState,
        LOSS_TYPE, DATA_TYPE, node_type,
    )
)
#! format: on
# ^ We can add new functions here based on requests from users.
# However, I don't want to add many functions without knowing what
# users will actually want to overload.

# https://discourse.julialang.org/t/how-to-find-out-the-version-of-a-package-from-its-module/37755/15
const PACKAGE_VERSION = try
    root = pkgdir(@__MODULE__)
    if root == String
        let project = parsefile(joinpath(root, "Project.toml"))
            VersionNumber(project["version"])
        end
    else
        VersionNumber(0, 0, 0)
    end
catch
    VersionNumber(0, 0, 0)
end

using DispatchDoctor: @stable

@stable default_mode = "disable" begin
    include("Utils.jl")
    include("InterfaceDynamicQuantities.jl")
    include("Core.jl")
    include("InterfaceDynamicExpressions.jl")
    include("Recorder.jl")
    include("Complexity.jl")
    include("DimensionalAnalysis.jl")
    include("CheckConstraints.jl")
    include("AdaptiveParsimony.jl")
    include("MutationFunctions.jl")
    include("LossFunctions.jl")
    include("PopMember.jl")
    include("ConstantOptimization.jl")
    include("Population.jl")
    include("HallOfFame.jl")
    include("ExpressionBuilder.jl")
    include("Mutate.jl")
    include("RegularizedEvolution.jl")
    include("SingleIteration.jl")
    include("ProgressBars.jl")
    include("Migration.jl")
    include("SearchUtils.jl")
    include("Logging.jl")
    include("ComposableExpression.jl")
    include("TemplateExpression.jl")
    include("TemplateExpressionMacro.jl")
    include("ParametricExpression.jl")
end

using .CoreModule:
    DATA_TYPE,
    LOSS_TYPE,
    RecordType,
    Dataset,
    BasicDataset,
    SubDataset,
    AbstractOptions,
    Options,
    ComplexityMapping,
    WarmStartIncompatibleError,
    AbstractMutationWeights,
    MutationWeights,
    AbstractExpressionSpec,
    ExpressionSpec,
    init_value,
    sample_value,
    mutate_value,
    get_safe_op,
    max_features,
    is_weighted,
    sample_mutation,
    batch,
    plus,
    sub,
    mult,
    square,
    cube,
    pow,
    safe_pow,
    safe_log,
    safe_log2,
    safe_log10,
    safe_log1p,
    safe_sqrt,
    safe_asin,
    safe_acos,
    safe_acosh,
    safe_atanh,
    neg,
    greater,
    less,
    greater_equal,
    less_equal,
    cond,
    relu,
    logical_or,
    logical_and,
    gamma,
    erf,
    erfc,
    atanh_clip,
    create_expression,
    has_units
using .UtilsModule: is_anonymous_function, recursive_merge, json3_write, @ignore
using .ComplexityModule: compute_complexity
using .CheckConstraintsModule: check_constraints
using .AdaptiveParsimonyModule:
    RunningSearchStatistics, update_frequencies!, move_window!, normalize_frequencies!
using .MutationFunctionsModule:
    gen_random_tree, gen_random_tree_fixed_size, random_node, crossover_trees
using .InterfaceDynamicExpressionsModule:
    @extend_operators, require_copy_to_workers, make_example_inputs
using .LossFunctionsModule: eval_loss, eval_cost, update_baseline_loss!, score_func
using .PopMemberModule: AbstractPopMember, PopMember, reset_birth!
using .PopulationModule: Population, best_sub_pop, record_population, best_of_sample
using .HallOfFameModule:
    HallOfFame, calculate_pareto_frontier, string_dominating_pareto_curve
using .MutateModule: mutate!, condition_mutation_weights!, MutationResult
using .SingleIterationModule: s_r_cycle, optimize_and_simplify_population
using .ProgressBarsModule: WrappedProgressBar
using .RecorderModule: @recorder, find_iteration_from_record
using .MigrationModule: migrate!
using .SearchUtilsModule:
    AbstractSearchState,
    SearchState,
    AbstractRuntimeOptions,
    RuntimeOptions,
    WorkerAssignments,
    DefaultWorkerOutputType,
    assign_next_worker!,
    get_worker_output_type,
    extract_from_worker,
    @sr_spawner,
    @filtered_async,
    StdinReader,
    watch_stream,
    close_reader!,
    check_for_user_quit,
    check_for_loss_threshold,
    check_for_timeout,
    check_max_evals,
    ResourceMonitor,
    record_channel_state!,
    estimate_work_fraction,
    update_progress_bar!,
    print_search_state,
    init_dummy_pops,
    load_saved_hall_of_fame,
    load_saved_population,
    construct_datasets,
    save_to_file,
    get_cur_maxsize,
    update_hall_of_fame!,
    parse_guesses,
    logging_callback!
using .LoggingModule: AbstractSRLogger, SRLogger, get_logger
using .TemplateExpressionModule:
    TemplateExpression, TemplateStructure, TemplateExpressionSpec, ParamVector, has_params
using .TemplateExpressionModule: ValidVector, TemplateReturnError
using .ComposableExpressionModule:
    ComposableExpression, ValidVectorMixError, ValidVectorAccessError
using .ExpressionBuilderModule: embed_metadata, strip_metadata
using .ParametricExpressionModule: ParametricExpressionSpec
using .TemplateExpressionMacroModule: @template_spec

@stable default_mode = "disable" begin
    include("deprecates.jl")
    include("Configure.jl")
end

"""
    equation_search(X, y[; kws...])

Perform a distributed equation search for functions `f_i` which
describe the mapping `f_i(X[:, j]) ≈ y[i, j]`. Options are
configured using SymbolicRegression.Options(...),
which should be passed as a keyword argument to options.
One can turn off parallelism with `numprocs=0`,
which is useful for debugging and profiling.

# Arguments
- `X::AbstractMatrix{T}`:  The input dataset to predict `y` from.
    The first dimension is features, the second dimension is rows.
- `y::Union{AbstractMatrix{T}, AbstractVector{T}}`: The values to predict. The first dimension
    is the output feature to predict with each equation, and the
    second dimension is rows.
- `niterations::Int=100`: The number of iterations to perform the search.
    More iterations will improve the results.
- `weights::Union{AbstractMatrix{T}, AbstractVector{T}, Nothing}=nothing`: Optionally
    weight the loss for each `y` by this value (same shape as `y`).
- `options::AbstractOptions=Options()`: The options for the search, such as
    which operators to use, evolution hyperparameters, etc.
- `variable_names::Union{Vector{String}, Nothing}=nothing`: The names
    of each feature in `X`, which will be used during printing of equations.
- `display_variable_names::Union{Vector{String}, Nothing}=variable_names`: Names
    to use when printing expressions during the search, but not when saving
    to an equation file.
- `y_variable_names::Union{String,AbstractVector{String},Nothing}=nothing`: The
    names of each output feature in `y`, which will be used during printing
    of equations.
- `parallelism=:multithreading`: What parallelism mode to use.
    The options are `:multithreading`, `:multiprocessing`, and `:serial`.
    By default, multithreading will be used. Multithreading uses less memory,
    but multiprocessing can handle multi-node compute. If using `:multithreading`
    mode, the number of threads available to julia are used. If using
    `:multiprocessing`, `numprocs` processes will be created dynamically if
    `procs` is unset. If you have already allocated processes, pass them
    to the `procs` argument and they will be used.
    You may also pass a string instead of a symbol, like `"multithreading"`.
- `numprocs::Union{Int, Nothing}=nothing`:  The number of processes to use,
    if you want `equation_search` to set this up automatically. By default
    this will be `4`, but can be any number (you should pick a number <=
    the number of cores available).
- `procs::Union{Vector{Int}, Nothing}=nothing`: If you have set up
    a distributed run manually with `procs = addprocs()` and `@everywhere`,
    pass the `procs` to this keyword argument.
- `addprocs_function::Union{Function, Nothing}=nothing`: If using multiprocessing
    (`parallelism=:multiprocessing`), and are not passing `procs` manually,
    then they will be allocated dynamically using `addprocs`. However,
    you may also pass a custom function to use instead of `addprocs`.
    This function should take a single positional argument,
    which is the number of processes to use, as well as the `lazy` keyword argument.
    For example, if set up on a slurm cluster, you could pass
    `addprocs_function = addprocs_slurm`, which will set up slurm processes.
- `heap_size_hint_in_bytes::Union{Int,Nothing}=nothing`: On Julia 1.9+, you may set the `--heap-size-hint`
    flag on Julia processes, recommending garbage collection once a process
    is close to the recommended size. This is important for long-running distributed
    jobs where each process has an independent memory, and can help avoid
    out-of-memory errors. By default, this is set to `Sys.free_memory() / numprocs`.
- `worker_timeout::Union{Real,Nothing}=nothing`: Timeout in seconds for worker processes
    to establish connection with the master process. If `JULIA_WORKER_TIMEOUT` is already set,
    that value is used. Otherwise defaults to `max(60, numprocs^2)`.
- `worker_imports::Union{Vector{Symbol},Nothing}=nothing`: If you want to import
    additional modules on each worker, pass them here as a vector of symbols.
    By default some of the extensions will automatically be loaded when needed.
- `runtests::Bool=true`: Whether to run (quick) tests before starting the
    search, to see if there will be any problems during the equation search
    related to the host environment.
- `saved_state=nothing`: If you have already
    run `equation_search` and want to resume it, pass the state here.
    To get this to work, you need to have set return_state=true,
    which will cause `equation_search` to return the state. The second
    element of the state is the regular return value with the hall of fame.
    Note that you cannot change the operators or dataset, but most other options
    should be changeable.
- `return_state::Union{Bool, Nothing}=nothing`: Whether to return the
    state of the search for warm starts. By default this is false.
- `loss_type::Type=Nothing`: If you would like to use a different type
    for the loss than for the data you passed, specify the type here.
    Note that if you pass complex data `::Complex{L}`, then the loss
    type will automatically be set to `L`.
- `verbosity`: Whether to print debugging statements or not.
- `logger::Union{AbstractSRLogger,Nothing}=nothing`: An optional logger to record
    the progress of the search. You can use an `SRLogger` to wrap a custom logger,
    or pass `nothing` to disable logging.
- `progress`: Whether to use a progress bar output. Only available for
    single target output.
- `X_units::Union{AbstractVector,Nothing}=nothing`: The units of the dataset,
    to be used for dimensional constraints. For example, if `X_units=["kg", "m"]`,
    then the first feature will have units of kilograms, and the second will
    have units of meters.
- `y_units=nothing`: The units of the output, to be used for dimensional constraints.
    If `y` is a matrix, then this can be a vector of units, in which case
    each element corresponds to each output feature.
- `guesses::Union{AbstractVector,AbstractVector{<:AbstractVector},Nothing}=nothing`: Initial
    guess equations to seed the search. Examples:
    - Single output: `["x1^2 + x2", "sin(x1) * x2"]`
    - Multi-output: `[["x1 + x2"], ["x1 * x2", "x1 - x2"]]`
    Constants will be automatically optimized.

# Returns
- `hallOfFame::HallOfFame`: The best equations seen during the search.
    hallOfFame.members gives an array of `PopMember` objects, which
    have their tree (equation) stored in `.tree`. Their loss
    is given in `.loss`. The array of `PopMember` objects
    is enumerated by size from `1` to `options.maxsize`.
"""
function equation_search(
    X::AbstractMatrix{T},
    y::AbstractMatrix;
    niterations::Int=100,
    weights::Union{AbstractMatrix{T},AbstractVector{T},Nothing}=nothing,
    options::AbstractOptions=Options(),
    variable_names::Union{AbstractVector{String},Nothing}=nothing,
    display_variable_names::Union{AbstractVector{String},Nothing}=variable_names,
    y_variable_names::Union{String,AbstractVector{String},Nothing}=nothing,
    parallelism=:multithreading,
    numprocs::Union{Int,Nothing}=nothing,
    procs::Union{Vector{Int},Nothing}=nothing,
    addprocs_function::Union{Function,Nothing}=nothing,
    heap_size_hint_in_bytes::Union{Integer,Nothing}=nothing,
    worker_timeout::Union{Real,Nothing}=nothing,
    worker_imports::Union{Vector{Symbol},Nothing}=nothing,
    runtests::Bool=true,
    saved_state=nothing,
    return_state::Union{Bool,Nothing,Val}=nothing,
    run_id::Union{String,Nothing}=nothing,
    loss_type::Type{L}=Nothing,
    verbosity::Union{Integer,Nothing}=nothing,
    logger::Union{AbstractSRLogger,Nothing}=nothing,
    progress::Union{Bool,Nothing}=nothing,
    X_units::Union{AbstractVector,Nothing}=nothing,
    y_units=nothing,
    extra::NamedTuple=NamedTuple(),
    guesses::Union{AbstractVector,AbstractVector{<:AbstractVector},Nothing}=nothing,
    v_dim_out::Val{DIM_OUT}=Val(nothing),
    # Deprecated:
    multithreaded=nothing,
) where {T<:DATA_TYPE,L,DIM_OUT}
    if multithreaded !== nothing
        error(
            "`multithreaded` is deprecated. Use the `parallelism` argument instead. " *
            "Choose one of :multithreaded, :multiprocessing, or :serial.",
        )
    end

    if weights !== nothing
        @assert length(weights) == length(y)
        weights = reshape(weights, size(y))
    end

    datasets = construct_datasets(
        X,
        y,
        weights,
        variable_names,
        display_variable_names,
        y_variable_names,
        X_units,
        y_units,
        extra,
        L,
    )

    return equation_search(
        datasets;
        niterations=niterations,
        options=options,
        parallelism=parallelism,
        numprocs=numprocs,
        procs=procs,
        addprocs_function=addprocs_function,
        heap_size_hint_in_bytes=heap_size_hint_in_bytes,
        worker_timeout=worker_timeout,
        worker_imports=worker_imports,
        runtests=runtests,
        saved_state=saved_state,
        return_state=return_state,
        run_id=run_id,
        verbosity=verbosity,
        logger=logger,
        progress=progress,
        guesses=guesses,
        v_dim_out=Val(DIM_OUT),
    )
end

function equation_search(
    X::AbstractMatrix{T}, y::AbstractVector; kw...
) where {T<:DATA_TYPE}
    return equation_search(X, reshape(y, (1, size(y, 1))); kw..., v_dim_out=Val(1))
end

function equation_search(dataset::Dataset; kws...)
    return equation_search([dataset]; kws..., v_dim_out=Val(1))
end

function equation_search(
    datasets::Vector{D};
    options::AbstractOptions=Options(),
    saved_state=nothing,
    guesses::Union{AbstractVector,AbstractVector{<:AbstractVector},Nothing}=nothing,
    runtime_options::Union{AbstractRuntimeOptions,Nothing}=nothing,
    runtime_options_kws...,
) where {T<:DATA_TYPE,L<:LOSS_TYPE,D<:Dataset{T,L}}
    _runtime_options = @something(
        runtime_options,
        RuntimeOptions(;
            options_return_state=options.return_state,
            options_verbosity=options.verbosity,
            options_progress=options.progress,
            nout=length(datasets),
            runtime_options_kws...,
        )
    )

    # Underscores here mean that we have mutated the variable
    return _equation_search(datasets, _runtime_options, options, saved_state, guesses)
end

@noinline function _equation_search(
    datasets::Vector{D},
    ropt::AbstractRuntimeOptions,
    options::AbstractOptions,
    saved_state,
    guesses,
) where {D<:Dataset}
    _validate_options(datasets, ropt, options)
<<<<<<< HEAD
    state = _create_workers(PopMember, datasets, ropt, options)
    _initialize_search!(state, datasets, ropt, options, saved_state)
    _warmup_search!(PopMember, state, datasets, ropt, options)
    _main_search_loop!(PopMember, state, datasets, ropt, options)
=======
    state = _create_workers(datasets, ropt, options)
    _initialize_search!(state, datasets, ropt, options, saved_state, guesses)
    _warmup_search!(state, datasets, ropt, options)
    _main_search_loop!(state, datasets, ropt, options)
>>>>>>> 137db25c
    _tear_down!(state, ropt, options)
    _info_dump(state, datasets, ropt, options)
    return _format_output(state, datasets, ropt, options)
end

function _validate_options(
    datasets::Vector{D}, ropt::AbstractRuntimeOptions, options::AbstractOptions
) where {T,L,D<:Dataset{T,L}}
    example_dataset = first(datasets)
    nout = length(datasets)
    @assert nout >= 1
    @assert (nout == 1 || ropt.dim_out == 2)
    @assert options.populations >= 1
    if ropt.progress
        @assert(nout == 1, "You cannot display a progress bar for multi-output searches.")
        @assert(ropt.verbosity > 0, "You cannot display a progress bar with `verbosity=0`.")
    end
    if options.node_type <: GraphNode && ropt.verbosity > 0
        @warn "The `GraphNode` interface and mutation operators are experimental and will change in future versions."
    end
    if ropt.runtests
        test_option_configuration(ropt.parallelism, datasets, options, ropt.verbosity)
        test_dataset_configuration(example_dataset, options, ropt.verbosity)
    end
    for dataset in datasets
        update_baseline_loss!(dataset, options)
    end
    if options.define_helper_functions
        set_default_variable_names!(first(datasets).variable_names)
    end
    if options.seed !== nothing
        seed!(options.seed)
    end
    return nothing
end
@stable default_mode = "disable" function _create_workers(
    ::Type{PM}, datasets::Vector{D}, ropt::AbstractRuntimeOptions, options::AbstractOptions
) where {T,L,D<:Dataset{T,L},PM<:AbstractPopMember}
    stdin_reader = watch_stream(options.input_stream)

    record = RecordType()
    @recorder record["options"] = "$(options)"

    nout = length(datasets)
    example_dataset = first(datasets)
    example_ex = create_expression(init_value(T), options, example_dataset)
    NT = typeof(example_ex)
    PopType = Population{T,L,NT}
    HallOfFameType = HallOfFame{T,L,NT,PM{T,L,NT}}
    WorkerOutputType = get_worker_output_type(
        Val(ropt.parallelism), PopType, HallOfFameType
    )
    ChannelType = ropt.parallelism == :multiprocessing ? RemoteChannel : Channel

    # Pointers to populations on each worker:
    worker_output = Vector{WorkerOutputType}[WorkerOutputType[] for j in 1:nout]
    # Initialize storage for workers
    tasks = [Task[] for j in 1:nout]
    # Set up a channel to send finished populations back to head node
    channels = [[ChannelType(1) for i in 1:(options.populations)] for j in 1:nout]
    (procs, we_created_procs) = if ropt.parallelism == :multiprocessing
        configure_workers(;
            procs=ropt.init_procs,
            ropt.numprocs,
            ropt.addprocs_function,
            ropt.worker_timeout,
            options,
            worker_imports=ropt.worker_imports,
            project_path=splitdir(Pkg.project().path)[1],
            file=@__FILE__,
            ropt.exeflags,
            ropt.verbosity,
            example_dataset,
            ropt.runtests,
        )
    else
        Int[], false
    end
    # Get the next worker process to give a job:
    worker_assignment = WorkerAssignments()
    # Randomly order which order to check populations:
    # This is done so that we do work on all nout equally.
    task_order = [(j, i) for j in 1:nout for i in 1:(options.populations)]
    shuffle!(task_order)

    # Persistent storage of last-saved population for final return:
    last_pops = init_dummy_pops(options.populations, datasets, options)
    # Best 10 members from each population for migration:
    best_sub_pops = init_dummy_pops(options.populations, datasets, options)
    # TODO: Should really be one per population too.
    all_running_search_statistics = [
        RunningSearchStatistics(; options=options) for j in 1:nout
    ]
    # Records the number of evaluations:
    # Real numbers indicate use of batching.
    num_evals = [[0.0 for i in 1:(options.populations)] for j in 1:nout]

    halls_of_fame = Vector{HallOfFameType}(undef, nout)

    total_cycles = ropt.niterations * options.populations
    cycles_remaining = [total_cycles for j in 1:nout]
    cur_maxsizes = [
        get_cur_maxsize(; options, total_cycles, cycles_remaining=cycles_remaining[j]) for
        j in 1:nout
    ]

    seed_members = [PopMember{T,L,NT}[] for j in 1:nout]

    return SearchState{T,L,typeof(example_ex),WorkerOutputType,ChannelType}(;
        procs=procs,
        we_created_procs=we_created_procs,
        worker_output=worker_output,
        tasks=tasks,
        channels=channels,
        worker_assignment=worker_assignment,
        task_order=task_order,
        halls_of_fame=halls_of_fame,
        last_pops=last_pops,
        best_sub_pops=best_sub_pops,
        all_running_search_statistics=all_running_search_statistics,
        num_evals=num_evals,
        cycles_remaining=cycles_remaining,
        cur_maxsizes=cur_maxsizes,
        stdin_reader=stdin_reader,
        record=Ref(record),
        seed_members=seed_members,
    )
end
function _initialize_search!(
    state::AbstractSearchState{T,L,N},
    datasets,
    ropt::AbstractRuntimeOptions,
    options::AbstractOptions,
    saved_state,
    guesses::Union{AbstractVector,AbstractVector{<:AbstractVector},Nothing},
) where {T,L,N}
    nout = length(datasets)

    init_hall_of_fame = load_saved_hall_of_fame(saved_state)
    if init_hall_of_fame === nothing
        for j in 1:nout
            state.halls_of_fame[j] = HallOfFame(options, datasets[j])
        end
    else
        # Recompute losses for the hall of fame, in
        # case the dataset changed:
        for j in eachindex(init_hall_of_fame, datasets, state.halls_of_fame)
            hof = strip_metadata(init_hall_of_fame[j], options, datasets[j])
            for member in hof.members[hof.exists]
                cost, result_loss = eval_cost(datasets[j], member, options)
                member.cost = cost
                member.loss = result_loss
            end
            state.halls_of_fame[j] = hof
        end
    end

    if !isnothing(guesses)
        parsed_seed_members = parse_guesses(
            eltype(state.halls_of_fame[1]), guesses, datasets, options
        )
        for j in 1:nout
            state.seed_members[j] = copy(parsed_seed_members[j])
            update_hall_of_fame!(state.halls_of_fame[j], parsed_seed_members[j], options)
        end
    end

    for j in 1:nout, i in 1:(options.populations)
        worker_idx = assign_next_worker!(
            state.worker_assignment; out=j, pop=i, parallelism=ropt.parallelism, state.procs
        )
        saved_pop = load_saved_population(saved_state; out=j, pop=i)
        new_pop =
            if saved_pop !== nothing && length(saved_pop.members) == options.population_size
                _saved_pop = strip_metadata(saved_pop, options, datasets[j])
                ## Update losses:
                for member in _saved_pop.members
                    cost, result_loss = eval_cost(datasets[j], member, options)
                    member.cost = cost
                    member.loss = result_loss
                end
                copy_pop = copy(_saved_pop)
                @sr_spawner(
                    begin
                        (copy_pop, HallOfFame(options, datasets[j]), RecordType(), 0.0)
                    end,
                    parallelism = ropt.parallelism,
                    worker_idx = worker_idx
                )
            else
                if saved_pop !== nothing && ropt.verbosity > 0
                    @warn "Recreating population (output=$(j), population=$(i)), as the saved one doesn't have the correct number of members."
                end
                @sr_spawner(
                    begin
                        (
                            Population(
                                datasets[j];
                                population_size=options.population_size,
                                nlength=3,
                                options=options,
                                nfeatures=max_features(datasets[j], options),
                            ),
                            HallOfFame(options, datasets[j]),
                            RecordType(),
                            Float64(options.population_size),
                        )
                    end,
                    parallelism = ropt.parallelism,
                    worker_idx = worker_idx
                )
                # This involves population_size evaluations, on the full dataset:
            end
        push!(state.worker_output[j], new_pop)
    end
    return nothing
end

function _preserve_loaded_state!(
    state::AbstractSearchState{T,L,N},
    ropt::AbstractRuntimeOptions,
    options::AbstractOptions,
) where {T,L,N}
    nout = length(state.worker_output)
    for j in 1:nout, i in 1:(options.populations)
        (pop, _, _, _) = extract_from_worker(
            state.worker_output[j][i], Population{T,L,N}, HallOfFame{T,L,N}
        )
        state.last_pops[j][i] = copy(pop)
    end
    return nothing
end

function _warmup_search!(
    ::Type{PM},
    state::AbstractSearchState{T,L,N},
    datasets,
    ropt::AbstractRuntimeOptions,
    options::AbstractOptions,
<<<<<<< HEAD
) where {T,L,N,PM<:AbstractPopMember}
=======
) where {T,L,N}
    if ropt.niterations == 0
        return _preserve_loaded_state!(state, ropt, options)
    end

>>>>>>> 137db25c
    nout = length(datasets)
    for j in 1:nout, i in 1:(options.populations)
        dataset = datasets[j]
        running_search_statistics = state.all_running_search_statistics[j]
        cur_maxsize = state.cur_maxsizes[j]
        @recorder state.record[]["out$(j)_pop$(i)"] = RecordType()
        worker_idx = assign_next_worker!(
            state.worker_assignment; out=j, pop=i, parallelism=ropt.parallelism, state.procs
        )

        # TODO - why is this needed??
        # Multi-threaded doesn't like to fetch within a new task:
        c_rss = deepcopy(running_search_statistics)
        last_pop = state.worker_output[j][i]
        updated_pop = @sr_spawner(
            begin
                in_pop = first(
                    extract_from_worker(
                        last_pop, Population{T,L,N}, HallOfFame{T,L,N,PM{T,L,N}}
                    ),
                )
                _dispatch_s_r_cycle(
                    in_pop,
                    dataset,
                    options;
                    pop=i,
                    out=j,
                    iteration=0,
                    ropt.verbosity,
                    cur_maxsize,
                    running_search_statistics=c_rss,
                )::DefaultWorkerOutputType{Population{T,L,N},HallOfFame{T,L,N,PM{T,L,N}}}
            end,
            parallelism = ropt.parallelism,
            worker_idx = worker_idx
        )
        state.worker_output[j][i] = updated_pop
    end
    return nothing
end
function _main_search_loop!(
    ::Type{PM},
    state::AbstractSearchState{T,L,N},
    datasets,
    ropt::AbstractRuntimeOptions,
    options::AbstractOptions,
) where {T,L,N,PM<:AbstractPopMember}
    ropt.verbosity > 0 && @info "Started!"
    nout = length(datasets)
    start_time = time()
    progress_bar = if ropt.progress
        #TODO: need to iterate this on the max cycles remaining!
        sum_cycle_remaining = sum(state.cycles_remaining)
        WrappedProgressBar(
            sum_cycle_remaining, ropt.niterations; barlen=options.terminal_width
        )
    else
        nothing
    end

    last_print_time = time()
    last_speed_recording_time = time()
    num_evals_last = sum(sum, state.num_evals)
    num_evals_since_last = sum(sum, state.num_evals) - num_evals_last  # i.e., start at 0
    print_every_n_seconds = 5
    equation_speed = Float32[]

    if ropt.parallelism in (:multiprocessing, :multithreading)
        for j in 1:nout, i in 1:(options.populations)
            # Start listening for each population to finish:
            t = @filtered_async put!(state.channels[j][i], fetch(state.worker_output[j][i]))
            push!(state.tasks[j], t)
        end
    end
    kappa = 0
    resource_monitor = ResourceMonitor(;
        # Storing n times as many monitoring intervals as populations seems like it will
        # help get accurate resource estimates:
        max_recordings=(options.populations * 100 * nout),
        start_reporting_at=(options.populations * 3 * nout),
        window_size=(options.populations * 2 * nout),
    )
    while sum(state.cycles_remaining) > 0
        kappa += 1
        if kappa > options.populations * nout
            kappa = 1
        end
        # nout, populations:
        j, i = state.task_order[kappa]

        # Check if error on population:
        if ropt.parallelism in (:multiprocessing, :multithreading)
            if istaskfailed(state.tasks[j][i])
                fetch(state.tasks[j][i])
                error("Task failed for population")
            end
        end
        # Non-blocking check if a population is ready:
        population_ready = if ropt.parallelism in (:multiprocessing, :multithreading)
            # TODO: Implement type assertions based on parallelism.
            isready(state.channels[j][i])
        else
            true
        end
        record_channel_state!(resource_monitor, population_ready)

        # Don't start more if this output has finished its cycles:
        # TODO - this might skip extra cycles?
        population_ready &= (state.cycles_remaining[j] > 0)
        if population_ready
            # Take the fetch operation from the channel since its ready
            (cur_pop, best_seen, cur_record, cur_num_evals) = if ropt.parallelism in
                (
                :multiprocessing, :multithreading
            )
                take!(
                    state.channels[j][i]
                )
            else
                state.worker_output[j][i]
            end::DefaultWorkerOutputType{Population{T,L,N},HallOfFame{T,L,N,PM{T,L,N}}}
            state.last_pops[j][i] = copy(cur_pop)
            state.best_sub_pops[j][i] = best_sub_pop(cur_pop; topn=options.topn)
            @recorder state.record[] = recursive_merge(state.record[], cur_record)
            state.num_evals[j][i] += cur_num_evals
            dataset = datasets[j]
            cur_maxsize = state.cur_maxsizes[j]

            for member in cur_pop.members
                size = compute_complexity(member, options)
                update_frequencies!(state.all_running_search_statistics[j]; size)
            end
            #! format: off
            update_hall_of_fame!(state.halls_of_fame[j], cur_pop.members, options)
            update_hall_of_fame!(state.halls_of_fame[j], best_seen.members[best_seen.exists], options)
            #! format: on

            # Dominating pareto curve - must be better than all simpler equations
            dominating = calculate_pareto_frontier(state.halls_of_fame[j])

            if options.save_to_file
                save_to_file(dominating, nout, j, dataset, options, ropt)
            end
            ###################################################################
            # Migration #######################################################
            if options.migration
                best_of_each = Population([
                    member for pop in state.best_sub_pops[j] for member in pop.members
                ])
                migrate!(
                    best_of_each.members => cur_pop, options; frac=options.fraction_replaced
                )
            end
            if options.hof_migration && length(dominating) > 0
                migrate!(dominating => cur_pop, options; frac=options.fraction_replaced_hof)
            end
            if !isempty(state.seed_members[j])
                migrate!(
                    state.seed_members[j] => cur_pop,
                    options;
                    frac=options.fraction_replaced_guesses,
                )
            end
            ###################################################################

            state.cycles_remaining[j] -= 1
            if state.cycles_remaining[j] == 0
                break
            end
            worker_idx = assign_next_worker!(
                state.worker_assignment;
                out=j,
                pop=i,
                parallelism=ropt.parallelism,
                state.procs,
            )
            iteration = if options.use_recorder
                key = "out$(j)_pop$(i)"
                find_iteration_from_record(key, state.record[]) + 1
            else
                0
            end

            c_rss = deepcopy(state.all_running_search_statistics[j])
            in_pop = copy(cur_pop::Population{T,L,N})
            state.worker_output[j][i] = @sr_spawner(
                begin
                    _dispatch_s_r_cycle(
                        in_pop,
                        dataset,
                        options;
                        pop=i,
                        out=j,
                        iteration,
                        ropt.verbosity,
                        cur_maxsize,
                        running_search_statistics=c_rss,
                    )
                end,
                parallelism = ropt.parallelism,
                worker_idx = worker_idx
            )
            if ropt.parallelism in (:multiprocessing, :multithreading)
                state.tasks[j][i] = @filtered_async put!(
                    state.channels[j][i], fetch(state.worker_output[j][i])
                )
            end

            total_cycles = ropt.niterations * options.populations
            state.cur_maxsizes[j] = get_cur_maxsize(;
                options, total_cycles, cycles_remaining=state.cycles_remaining[j]
            )
            move_window!(state.all_running_search_statistics[j])
            if !isnothing(progress_bar)
                head_node_occupation = estimate_work_fraction(resource_monitor)
                update_progress_bar!(
                    progress_bar,
                    only(state.halls_of_fame),
                    only(datasets),
                    options,
                    equation_speed,
                    head_node_occupation,
                    ropt.parallelism,
                )
            end
            if ropt.logger !== nothing
                logging_callback!(ropt.logger; state, datasets, ropt, options)
            end
        end
        yield()

        ################################################################
        ## Search statistics
        elapsed_since_speed_recording = time() - last_speed_recording_time
        if elapsed_since_speed_recording > 1.0
            num_evals_since_last, num_evals_last = let s = sum(sum, state.num_evals)
                s - num_evals_last, s
            end
            current_speed = num_evals_since_last / elapsed_since_speed_recording
            push!(equation_speed, current_speed)
            average_over_m_measurements = 20 # 20 second running average
            if length(equation_speed) > average_over_m_measurements
                deleteat!(equation_speed, 1)
            end
            last_speed_recording_time = time()
        end
        ################################################################

        ################################################################
        ## Printing code
        elapsed = time() - last_print_time
        # Update if time has passed
        if elapsed > print_every_n_seconds
            if ropt.verbosity > 0 && !ropt.progress && length(equation_speed) > 0

                # Dominating pareto curve - must be better than all simpler equations
                head_node_occupation = estimate_work_fraction(resource_monitor)
                total_cycles = ropt.niterations * options.populations
                print_search_state(
                    state.halls_of_fame,
                    datasets;
                    options,
                    equation_speed,
                    total_cycles,
                    state.cycles_remaining,
                    head_node_occupation,
                    parallelism=ropt.parallelism,
                    width=options.terminal_width,
                )
            end
            last_print_time = time()
        end
        ################################################################

        ################################################################
        ## Early stopping code
        if any((
            check_for_loss_threshold(state.halls_of_fame, options),
            check_for_user_quit(state.stdin_reader),
            check_for_timeout(start_time, options),
            check_max_evals(state.num_evals, options),
        ))
            break
        end
        ################################################################
    end
    if !isnothing(progress_bar)
        finish!(progress_bar)
    end
    return nothing
end
function _tear_down!(
    state::AbstractSearchState, ropt::AbstractRuntimeOptions, options::AbstractOptions
)
    close_reader!(state.stdin_reader)
    # Safely close all processes or threads
    if ropt.parallelism == :multiprocessing
        # TODO: We should unwrap the error monitors here
        state.we_created_procs && rmprocs(state.procs)
    elseif ropt.parallelism == :multithreading
        nout = length(state.worker_output)
        for j in 1:nout, i in eachindex(state.worker_output[j])
            wait(state.worker_output[j][i])
        end
    end
    @recorder json3_write(state.record[], options.recorder_file)
    return nothing
end
function _format_output(
    state::AbstractSearchState,
    datasets,
    ropt::AbstractRuntimeOptions,
    options::AbstractOptions,
)
    nout = length(datasets)
    out_hof = if ropt.dim_out == 1
        embed_metadata(only(state.halls_of_fame), options, only(datasets))
    else
        map(Fix{2}(embed_metadata, options), state.halls_of_fame, datasets)
    end
    if ropt.return_state
        return (map(Fix{2}(embed_metadata, options), state.last_pops, datasets), out_hof)
    else
        return out_hof
    end
end

@stable default_mode = "disable" function _dispatch_s_r_cycle(
    in_pop::Population{T,L,N},
    dataset::Dataset,
    options::AbstractOptions;
    pop::Int,
    out::Int,
    iteration::Int,
    verbosity,
    cur_maxsize::Int,
    running_search_statistics,
) where {T,L,N}
    record = RecordType()
    @recorder record["out$(out)_pop$(pop)"] = RecordType(
        "iteration$(iteration)" => record_population(in_pop, options)
    )
    num_evals = 0.0
    normalize_frequencies!(running_search_statistics)
    out_pop, best_seen, evals_from_cycle = s_r_cycle(
        dataset,
        in_pop,
        options.ncycles_per_iteration,
        cur_maxsize,
        running_search_statistics;
        verbosity=verbosity,
        options=options,
        record=record,
    )
    num_evals += evals_from_cycle
    out_pop, evals_from_optimize = optimize_and_simplify_population(
        dataset, out_pop, options, cur_maxsize, record
    )
    num_evals += evals_from_optimize
    if options.batching
        for i_member in 1:(options.maxsize)
            if best_seen.exists[i_member]
                cost, result_loss = eval_cost(dataset, best_seen.members[i_member], options)
                best_seen.members[i_member].cost = cost
                best_seen.members[i_member].loss = result_loss
                num_evals += 1
            end
        end
    end
    return (out_pop, best_seen, record, num_evals)
end
function _info_dump(
    state::AbstractSearchState,
    datasets::Vector{D},
    ropt::AbstractRuntimeOptions,
    options::AbstractOptions,
) where {D<:Dataset}
    nout = length(state.halls_of_fame)

    # Ensure files are saved even when niterations=0, regardless of verbosity
    if options.save_to_file
        for j in 1:nout
            hall_of_fame = state.halls_of_fame[j]
            dataset = datasets[j]
            dominating = calculate_pareto_frontier(hall_of_fame)
            save_to_file(dominating, nout, j, dataset, options, ropt)
        end
    end

    ropt.verbosity <= 0 && return nothing

    if nout > 1
        @info "Final populations:"
    else
        @info "Final population:"
    end
    for (j, (hall_of_fame, dataset)) in enumerate(zip(state.halls_of_fame, datasets))
        if nout > 1
            @info "Output $j:"
        end
        equation_strings = string_dominating_pareto_curve(
            hall_of_fame,
            dataset,
            options;
            width=@something(
                options.terminal_width,
                ropt.progress ? displaysize(stdout)[2] : nothing,
                Some(nothing)
            )
        )
        println(equation_strings)
    end

    if options.save_to_file
        output_directory = joinpath(
            something(options.output_directory, "outputs"), ropt.run_id
        )
        @info "Results saved to:"
        for j in 1:nout
            filename = nout > 1 ? "hall_of_fame_output$(j).csv" : "hall_of_fame.csv"
            output_file = joinpath(output_directory, filename)
            println("  - ", output_file)
        end
    end
    return nothing
end

include("MLJInterface.jl")
using .MLJInterfaceModule:
    get_options,
    SRRegressor,
    MultitargetSRRegressor,
    SRTestRegressor,
    MultitargetSRTestRegressor

# Hack to get static analysis to work from within tests:
@ignore include("../test/runtests.jl")

# TODO: Hack to force ConstructionBase version
using ConstructionBase: ConstructionBase as _

include("precompile.jl")
redirect_stdout(devnull) do
    redirect_stderr(devnull) do
        do_precompilation(Val(:precompile))
    end
end

end #module SR<|MERGE_RESOLUTION|>--- conflicted
+++ resolved
@@ -583,17 +583,10 @@
     guesses,
 ) where {D<:Dataset}
     _validate_options(datasets, ropt, options)
-<<<<<<< HEAD
     state = _create_workers(PopMember, datasets, ropt, options)
-    _initialize_search!(state, datasets, ropt, options, saved_state)
+    _initialize_search!(state, datasets, ropt, options, saved_state, guesses)
     _warmup_search!(PopMember, state, datasets, ropt, options)
     _main_search_loop!(PopMember, state, datasets, ropt, options)
-=======
-    state = _create_workers(datasets, ropt, options)
-    _initialize_search!(state, datasets, ropt, options, saved_state, guesses)
-    _warmup_search!(state, datasets, ropt, options)
-    _main_search_loop!(state, datasets, ropt, options)
->>>>>>> 137db25c
     _tear_down!(state, ropt, options)
     _info_dump(state, datasets, ropt, options)
     return _format_output(state, datasets, ropt, options)
@@ -833,15 +826,11 @@
     datasets,
     ropt::AbstractRuntimeOptions,
     options::AbstractOptions,
-<<<<<<< HEAD
 ) where {T,L,N,PM<:AbstractPopMember}
-=======
-) where {T,L,N}
     if ropt.niterations == 0
         return _preserve_loaded_state!(state, ropt, options)
     end
 
->>>>>>> 137db25c
     nout = length(datasets)
     for j in 1:nout, i in 1:(options.populations)
         dataset = datasets[j]
