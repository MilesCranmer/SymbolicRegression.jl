module TemplateExpressionModule

using Random: AbstractRNG
using StatsBase: StatsBase
using Compat: Fix
using Random: default_rng
using DynamicDiff: DynamicDiff
using BorrowChecker: OrBorrowed, @take
using DispatchDoctor: @unstable, @stable
using StyledStrings: @styled_str, annotatedstring
using DynamicExpressions:
    DynamicExpressions as DE,
    AbstractStructuredExpression,
    AbstractExpressionNode,
    AbstractExpression,
    AbstractOperatorEnum,
    Node,
    OperatorEnum,
    Metadata,
    EvalOptions,
    get_contents,
    get_metadata,
    get_operators,
    get_variable_names,
    get_tree,
    with_metadata,
    with_contents,
    node_type,
    count_nodes,
    preserve_sharing
using DynamicExpressions.InterfacesModule:
    ExpressionInterface, Interfaces, @implements, all_ei_methods_except, Arguments
using DynamicExpressions.ExpressionModule: _copy

using ..UtilsModule: FixKws
using ..CoreModule:
    AbstractOptions,
    Options,
    Dataset,
    CoreModule as CM,
    AbstractMutationWeights,
    has_units,
    DATA_TYPE,
    AbstractExpressionSpec,
    ExpressionSpecModule as ES
using ..ConstantOptimizationModule: ConstantOptimizationModule as CO
using ..InterfaceDynamicExpressionsModule: InterfaceDynamicExpressionsModule as IDE
using ..MutationFunctionsModule: MutationFunctionsModule as MF
using ..ExpressionBuilderModule: ExpressionBuilderModule as EB
using ..HallOfFameModule: HallOfFameModule as HOF
using ..DimensionalAnalysisModule: DimensionalAnalysisModule as DA
using ..CheckConstraintsModule: CheckConstraintsModule as CC
using ..ComplexityModule: ComplexityModule
using ..LossFunctionsModule: LossFunctionsModule as LF
using ..MutateModule: MutateModule as MM
using ..PopMemberModule: PopMember
using ..ComposableExpressionModule: ComposableExpression, ValidVector

struct ParamVector{T} <: AbstractVector{T}
    _data::Vector{T}
end
Base.size(pv::ParamVector) = size(pv._data)
Base.getindex(pv::ParamVector, i::Integer) = pv._data[i]

# TODO: This likely slows down evaluation a bit. In the future
#       we might want to have integers passed explicitly.
Base.getindex(pv::ParamVector, i::Number) = pv[Int(i)]

function Base.setindex!(::ParamVector, _, _)
    return error(
        "ParamVector should be treated as read-only. Create a new ParamVector instead."
    )
end
function Base.getindex(pv::ParamVector, I::ValidVector)
    data = pv[I.x]
    return ValidVector(data, I.valid)
end
function Base.copy(pv::ParamVector)
    return ParamVector(copy(pv._data))
end

"""
    TemplateStructure{K,E,NF} <: Function

A struct that defines a prescribed structure for a `TemplateExpression`,
including functions that define the result in different contexts.

The `K` parameter is used to specify the symbols representing the inner expressions.
If not declared using the constructor `TemplateStructure{K}(...)`, the keys of the
`variable_constraints` `NamedTuple` will be used to infer this.

The `Kp` parameter is used to specify the symbols representing the parameters, if any.

# Fields
- `combine`: Required function taking a `NamedTuple` of `ComposableExpression`s (sharing the keys `K`),
    and then tuple representing the data of `ValidVector`s. For example,
    `((; f, g), (x1, x2, x3)) -> f(x1, x2) + g(x3)` would be a valid `combine` function. You may also
    re-use the callable expressions and use different inputs, such as
    `((; f, g), (x1, x2)) -> f(x1 + g(x2)) - g(x1)` is another valid choice.
- `num_features`: Optional `NamedTuple` of function keys => integers representing the number of
    features used by each expression. If not provided, it will be inferred using the `combine`
    function. For example, if `f` takes two arguments, and `g` takes one, then
    `num_features = (; f=2, g=1)`.
- `num_parameters`: Optional `NamedTuple` of parameter keys => integers representing the number of
    parameters required for each parameter vector.
"""
struct TemplateStructure{K,Kp,E<:Function,NF<:NamedTuple{K},NP<:NamedTuple{Kp}} <: Function
    combine::E
    num_features::NF
    num_parameters::NP
end

function TemplateStructure{K}(
    combine::E,
    _deprecated_num_features=nothing;
    num_features=nothing,
    num_parameters=nothing,
) where {K,E<:Function}
    return TemplateStructure{K,()}(
        combine, _deprecated_num_features; num_features, num_parameters
    )
end
function TemplateStructure{K,Kp}(
    combine::E,
    _deprecated_num_features=nothing;
    num_features::Union{NamedTuple{K},Nothing}=nothing,
    num_parameters::Union{NamedTuple{Kp},Nothing}=nothing,
) where {K,Kp,E<:Function}
    if _deprecated_num_features !== nothing
        Base.depwarn(
            "Passing `num_features` as an argument is deprecated, pass it explicitly as a keyword argument instead",
            :TemplateStructure,
        )
    end
    if !isempty(Kp)
        @assert(
            num_parameters !== nothing,
            "Expected `num_parameters` to be provided to indicate the number of parameters for each symbol in `$Kp`"
        )
    end
    num_parameters = @something(num_parameters, NamedTuple(),)
    num_features = @something(
        num_features,
        _deprecated_num_features,
        infer_variable_constraints(Val(K), num_parameters, combine)
    )
    return TemplateStructure{K,Kp,E,typeof(num_features),typeof(num_parameters)}(
        combine, num_features, num_parameters
    )
end

@unstable function combine(template::TemplateStructure, args...)
    return template.combine(args...)
end

# COV_EXCL_START
get_function_keys(::TemplateStructure{K}) where {K} = K
get_parameter_keys(::TemplateStructure{<:Any,Kp}) where {Kp} = Kp

has_params(s::TemplateStructure) = !isempty(get_parameter_keys(s))
# COV_EXCL_STOP

function _record_composable_expression!(variable_constraints, ::Val{k}, args...) where {k}
    vc = variable_constraints[k][]
    if vc == -1
        variable_constraints[k][] = length(args)
    elseif vc != length(args)
        throw(ArgumentError("Inconsistent number of arguments passed to $k"))
    end
    return isempty(args) ? 0.0 : first(args)
end

struct ArgumentRecorder{F} <: Function
    f::F
end
(f::ArgumentRecorder)(args...) = f.f(args...)

# We pass through the derivative operators, since
# we just want to record the number of arguments.
DynamicDiff.D(f::ArgumentRecorder, ::Integer) = f

function check_combiner_applicability(
    @nospecialize(combiner),
    @nospecialize(dummy_expressions),
    @nospecialize(dummy_params),
    @nospecialize(dummy_valid_vectors),
)
    if isempty(dummy_params)
        if !applicable(combiner, dummy_expressions, dummy_valid_vectors)
            throw(
                ArgumentError(
                    "Your template structure's `combine` function must accept\n" *
                    "\t1. A `NamedTuple` of `ComposableExpression`s (or `ArgumentRecorder`s)\n" *
                    "\t2. A tuple of `ValidVector`s",
                ),
            )
        end
    else
        if !applicable(combiner, dummy_expressions, dummy_params, dummy_valid_vectors)
            throw(
                ArgumentError(
                    "Your template structure's `combine` function must accept\n" *
                    "\t1. A `NamedTuple` of `ComposableExpression`s (or `ArgumentRecorder`s)\n" *
                    "\t2. A `NamedTuple` of `ParamVector`s\n" *
                    "\t3. A tuple of `ValidVector`s",
                ),
            )
        end
    end
    return nothing
end

"""Infers number of features used by each subexpression, by passing in test data."""
function infer_variable_constraints(
    ::Val{K}, @nospecialize(num_parameters::NamedTuple), @nospecialize(combiner)
) where {K}
    variable_constraints = NamedTuple{K}(map(_ -> Ref(-1), K))
    inner = Fix{1}(_record_composable_expression!, variable_constraints)
    dummy_expressions = NamedTuple{K}(map(k -> ArgumentRecorder(Fix{1}(inner, Val(k))), K))
    dummy_valid_vectors = Base.Iterators.repeated(ValidVector(ones(Float64, 1), true))
    dummy_params = NamedTuple{keys(num_parameters)}(
        map(n -> ParamVector(ones(Float64, n)), values(num_parameters))
    )

    check_combiner_applicability(
        combiner, dummy_expressions, dummy_params, dummy_valid_vectors
    )

    # Actually call the combiner
    if isempty(dummy_params)
        combiner(dummy_expressions, dummy_valid_vectors)
    else
        combiner(dummy_expressions, dummy_params, dummy_valid_vectors)
    end

    inferred = NamedTuple{K}(map(x -> x[], values(variable_constraints)))
    if any(==(-1), values(inferred))
        failed_keys = filter(k -> inferred[k] == -1, K)
        throw(ArgumentError("Failed to infer number of features used by $failed_keys"))
    end
    return inferred
end

"""
    TemplateExpression{T,F,N,E,TS,D} <: AbstractExpression{T,N}

A symbolic expression that allows the combination of multiple sub-expressions
in a structured way, with constraints on variable usage.

`TemplateExpression` is designed for symbolic regression tasks where
domain-specific knowledge or constraints must be imposed on the model's structure.

# Constructor

- `TemplateExpression(trees; structure, operators, variable_names)`
    - `trees`: A `NamedTuple` holding the sub-expressions (e.g., `f = Expression(...)`, `g = Expression(...)`).
    - `structure`: A `TemplateStructure` which holds functions that define how the sub-expressions are combined
        in different contexts.
    - `operators`: An `OperatorEnum` that defines the allowed operators for the sub-expressions.
    - `variable_names`: An optional `Vector` of `String` that defines the names of the variables in the dataset.

# Example

Let's create an example `TemplateExpression` that combines two sub-expressions `f(x1, x2)` and `g(x3)`:

```julia
# Define operators and variable names
options = Options(; binary_operators=(+, *, /, -), unary_operators=(sin, cos))
operators = options.operators
variable_names = ["x1", "x2", "x3"]

# Create sub-expressions
x1 = Expression(Node{Float64}(; feature=1); operators, variable_names)
x2 = Expression(Node{Float64}(; feature=2); operators, variable_names)
x3 = Expression(Node{Float64}(; feature=3); operators, variable_names)

# Create TemplateExpression
example_expr = (; f=x1, g=x3)
st_expr = TemplateExpression(
    example_expr;
    structure=TemplateStructure{(:f, :g)}(
        ((; f, g), (x1, x2, x3)) -> sin(f(x1, x2)) + g(x3)^2
    ),
    operators,
    variable_names,
)
```

When fitting a model in SymbolicRegression.jl, you can provide
`expression_spec=TemplateExpressionSpec(; structure=TemplateStructure(...))`
as an option. The `variable_constraints` will constraint `f` to only have access to `x1` and `x2`,
and `g` to only have access to `x3`.
"""
struct TemplateExpression{
    T,
    F<:TemplateStructure,
    N<:AbstractExpressionNode{T},
    E<:ComposableExpression{T,N},
    TS<:NamedTuple{<:Any,<:NTuple{<:Any,E}},
    D<:@NamedTuple{
        structure::F, operators::O, variable_names::V, parameters::P
    } where {O<:AbstractOperatorEnum,V,P<:NamedTuple{<:Any,<:NTuple{<:Any,ParamVector}}},
} <: AbstractExpression{T,N}
    trees::TS
    metadata::Metadata{D}

    function TemplateExpression(
        trees::TS, metadata::Metadata{D}
    ) where {
        TS,
        F<:TemplateStructure,
        D<:@NamedTuple{
            structure::F, operators::O, variable_names::V, parameters::P
        } where {O,V,P<:NamedTuple{<:Any,<:NTuple{<:Any,ParamVector}}},
    }
        @assert keys(trees) == get_function_keys(metadata.structure)
        @assert keys(metadata.parameters) == keys(metadata.structure.num_parameters)
        E = typeof(first(values(trees)))
        N = node_type(E)
        return new{eltype(N),F,N,E,TS,D}(trees, metadata)
    end
end

function TemplateExpression(
    trees::NamedTuple{<:Any,<:NTuple{<:Any,<:AbstractExpression}};
    structure::TemplateStructure,
    operators::Union{AbstractOperatorEnum,Nothing}=nothing,
    variable_names::Union{AbstractVector{<:AbstractString},Nothing}=nothing,
    parameters::Union{NamedTuple,Nothing}=nothing,
)
    example_tree = first(values(trees))::AbstractExpression
    operators = get_operators(example_tree, operators)
    variable_names = get_variable_names(example_tree, variable_names)
    parameters = if has_params(structure)
        @assert(
            parameters !== nothing,
            "Expected `parameters` to be provided for `structure.num_parameters=$(structure.num_parameters)`"
        )
        for k in keys(structure.num_parameters)
            @assert(
                length(parameters[k]) == structure.num_parameters[k],
                "Expected `parameters.$k` to have length $(structure.num_parameters[k]), got $(length(parameters[k]))"
            )
        end
        # TODO: Delete this extra check once we are confident that it works
        NamedTuple{keys(structure.num_parameters)}(
            map(p -> p isa ParamVector ? p : ParamVector(p::Vector), parameters)
        )
    else
        @assert(
            parameters === nothing || isempty(parameters),
            "Expected `parameters` to not be specified for `structure.num_parameters=$(structure.num_parameters)`"
        )
        NamedTuple()
    end
    metadata = (; structure, operators, variable_names, parameters)
    return TemplateExpression(trees, Metadata(metadata))
end

@unstable DE.constructorof(::Type{<:TemplateExpression}) = TemplateExpression  # COV_EXCL_LINE

@implements(
    ExpressionInterface{all_ei_methods_except(())}, TemplateExpression, [Arguments()]
)

has_params(ex::TemplateExpression) = has_params(get_metadata(ex).structure)

@unstable function combine(ex::TemplateExpression, args...)
    return combine(get_metadata(ex).structure, args...)
end

function Base.copy(e::TemplateExpression)
    ts = get_contents(e)
    meta = get_metadata(e)
    meta_inner = DE.ExpressionModule.unpack_metadata(meta)
    copy_ts = NamedTuple{keys(ts)}(map(copy, values(ts)))
    keys_except_structure = filter(!=(:structure), keys(meta_inner))
    copy_metadata = (;
        meta_inner.structure,
        # Note: this `_copy` is just `copy` but with handling for `nothing` and `NamedTuple`
        NamedTuple{keys_except_structure}(
            map(_copy, values(meta_inner[keys_except_structure]))
        )...,
    )
    return DE.constructorof(typeof(e))(copy_ts, Metadata(copy_metadata))
end
function DE.get_contents(e::TemplateExpression)
    return e.trees
end
function DE.get_metadata(e::TemplateExpression)
    return e.metadata
end
function DE.get_operators(
    e::TemplateExpression, operators::Union{AbstractOperatorEnum,Nothing}=nothing
)
    return @something(operators, get_metadata(e).operators)
end
function DE.get_variable_names(
    e::TemplateExpression,
    variable_names::Union{AbstractVector{<:AbstractString},Nothing}=nothing,
)
    return if variable_names !== nothing
        variable_names
    elseif hasproperty(get_metadata(e), :variable_names)
        get_metadata(e).variable_names
    else
        nothing
    end
end
function DE.get_scalar_constants(e::TemplateExpression)
    # Get constants for each inner expression
    consts_and_refs = map(DE.get_scalar_constants, values(get_contents(e)))
    parameters = get_metadata(e).parameters
    flat_constants = vcat(
        map(first, consts_and_refs)..., (has_params(e) ? values(parameters) : ())...
    )
    # Collect info so we can put them back in the right place,
    # like the indexes of the constants in the flattened array
    refs = map(c_ref -> (; n=length(first(c_ref)), ref=last(c_ref)), consts_and_refs)
    return flat_constants, refs
end
function DE.set_scalar_constants!(e::TemplateExpression, constants, refs)
    cursor = Ref(1)
    foreach(values(get_contents(e)), refs) do tree, r
        n = r.n
        i = cursor[]
        c = constants[i:(i + n - 1)]
        DE.set_scalar_constants!(tree, c, r.ref)
        cursor[] = i + n
    end
    if has_params(e)
        num_parameters = get_metadata(e).structure.num_parameters
        parameters = get_metadata(e).parameters
        for k in keys(num_parameters)
            n = num_parameters[k]
            i = cursor[]
            parameters[k]._data[:] = constants[i:(i + n - 1)]
            cursor[] = i + n
        end
    end
    return e
end

Base.@kwdef struct PreallocatedTemplateExpression{A,B}
    trees::A
    parameters::B
end

function DE.allocate_container(e::TemplateExpression, n::Union{Nothing,Integer}=nothing)
    ts = get_contents(e)
    parameters = get_metadata(e).parameters
    preallocated_trees = NamedTuple{keys(ts)}(
        map(t -> DE.allocate_container(t, n), values(ts))
    )
    preallocated_parameters = NamedTuple{keys(parameters)}(
        map(p -> similar(p), values(parameters))
    )
    return PreallocatedTemplateExpression(preallocated_trees, preallocated_parameters)
end
function DE.copy_into!(dest::PreallocatedTemplateExpression, src::TemplateExpression)
    ts = get_contents(src)
    parameters = get_metadata(src).parameters
    new_contents = NamedTuple{keys(ts)}(map(DE.copy_into!, values(dest.trees), values(ts)))
    for k in keys(parameters)
        dest.parameters[k][:] = (parameters[k]::ParamVector)[:]
    end
    new_parameters = NamedTuple{keys(parameters)}(
        map(p -> ParamVector(p), values(dest.parameters))
    )
    return with_metadata(with_contents(src, new_contents); parameters=new_parameters)
end

function DE.get_tree(ex::TemplateExpression{<:Any,<:Any,<:Any,E}) where {E}
    raw_contents = get_contents(ex)
    total_num_features = max(values(get_metadata(ex).structure.num_features)...)
    example_inner_ex = first(values(raw_contents))
    example_tree = get_contents(example_inner_ex)::AbstractExpressionNode

    variable_trees = [
        DE.constructorof(typeof(example_tree))(; feature=i) for i in 1:total_num_features
    ]
    variable_expressions = [
        with_contents(inner_ex, variable_tree) for
        (inner_ex, variable_tree) in zip(values(raw_contents), variable_trees)
    ]
    if has_params(ex)
        throw(
            ArgumentError(
                "`get_tree` is not implemented for TemplateExpression with parameters"
            ),
        )
    end

    return DE.get_tree(
        combine(get_metadata(ex).structure, raw_contents, variable_expressions)
    )
end

function EB.create_expression(
    t::AbstractExpressionNode{T},
    options::OrBorrowed{AbstractOptions},
    dataset::OrBorrowed{Dataset{T,L}},
    ::Type{<:AbstractExpressionNode},
    ::Type{E},
    ::Val{embed}=Val(false),
) where {T,L,embed,E<:TemplateExpression}
    function_keys = get_function_keys(@take(options.expression_options.structure))

    # NOTE: We need to copy over the operators so we can call the structure function
    operators = @take(options.operators)
    variable_names = embed ? @take(dataset.variable_names) : nothing
    eval_options = EvalOptions(; turbo=@take(options.turbo), bumper=@take(options.bumper))
    inner_expressions = ntuple(
        _ -> ComposableExpression(copy(t); operators, variable_names, eval_options),
        Val(length(function_keys)),
    )
    # TODO: Generalize to other inner expression types
    return DE.constructorof(E)(
        NamedTuple{function_keys}(inner_expressions);
        EB.init_params(options, dataset, nothing, Val(embed))...,
    )
end
function EB.extra_init_params(
    ::Type{E},
    prototype::Union{Nothing,AbstractExpression},
    options::OrBorrowed{AbstractOptions},
    dataset::OrBorrowed{Dataset{T}},
    ::Val{embed},
) where {T,embed,E<:TemplateExpression}
    num_parameters = options.expression_options.structure.num_parameters
    parameters = if isempty(num_parameters)
        NamedTuple()
    else
        # COV_EXCL_START
        if prototype === nothing
            NamedTuple{keys(num_parameters)}(
                map(n -> ParamVector(randn(T, (n,))), values(num_parameters))
            )
        else
            _copy(get_metadata(prototype).parameters::NamedTuple)
        end
        # COV_EXCL_STOP
    end
    # We also need to include the operators here to be consistent with `create_expression`.
<<<<<<< HEAD
    return (; operators=@take(options.operators), @take(options.expression_options)...)
=======
    return (; options.operators, options.expression_options..., parameters)
>>>>>>> 72587651
end
function EB.sort_params(params::NamedTuple, ::Type{<:TemplateExpression})
    return (; params.structure, params.operators, params.variable_names, params.parameters)
end

function ComplexityModule.compute_complexity(
    tree::TemplateExpression, options::OrBorrowed{AbstractOptions}; break_sharing=Val(false)
)
    # Rather than including the complexity of the combined tree,
    # we only sum the complexity of each inner expression, which will be smaller.
    return sum(
        ex -> ComplexityModule.compute_complexity(ex, options; break_sharing),
        values(get_contents(tree)),
    )
end

# Rather than using iterator with repeat, just make a tuple:
function _colors(::Val{n}) where {n}
    return ntuple(
        (i -> (:magenta, :green, :red, :blue, :yellow, :cyan)[mod1(i, 6)]), Val(n)
    )
end
_color_string(s::AbstractString, c::Symbol) = styled"{$c:$s}"

function _format_component(ex::AbstractExpression, c::Symbol; operators, kws...)
    return _color_string(DE.string_tree(ex, operators; kws...), c)
end
function _format_component(param::ParamVector, c::Symbol; pretty, f_constant::FC) where {FC}
    p_str = if !pretty || length(param) <= 5
        join(map(f_constant, param), ", ")
    else
        string(join(map(f_constant, param[1:3]), ", "), ", ..., ", f_constant(param[end]))
    end

    return _color_string('[' * p_str * ']', c)
end
function _prefix_string_with_pipe(k::Symbol, s; all_keys, pretty)
    prefix = if !pretty || length(all_keys) == 1
        ""
    elseif k == first(all_keys)
        "╭ "
    elseif k == last(all_keys)
        "╰ "
    else
        "├ "
    end
    return annotatedstring(prefix, string(k), " = ", s)
end
function DE.string_tree(
    ex::TemplateExpression,
    operators::Union{AbstractOperatorEnum,Nothing}=nothing;
    pretty::Bool=false,
    variable_names=nothing,  # ignored
    f_constant::FC=string,
    kws...,
) where {FC}
    expressions = get_contents(ex)
    num_features = get_metadata(ex).structure.num_features
    total_num_features = max(values(num_features)...)
    variable_names = ['#' * string(i) for i in 1:total_num_features]
    parameters = has_params(ex) ? get_metadata(ex).parameters : NamedTuple()
    all_keys = (keys(num_features)..., keys(parameters)...)
    colors = _colors(Val(length(all_keys)))

    strings = NamedTuple{all_keys}((
        map(
            FixKws(
                _format_component; operators, pretty, variable_names, f_constant, kws...
            ),
            values(expressions),
            colors[1:length(expressions)],
        )...,
        map(
            FixKws(_format_component; pretty, f_constant),
            values(parameters),
            colors[(length(expressions) + 1):end],
        )...,
    ))
    prefixed_strings = NamedTuple{all_keys}(
        map(FixKws(_prefix_string_with_pipe; all_keys, pretty), all_keys, values(strings))
    )
    return annotatedstring(join(prefixed_strings, pretty ? styled"\n" : styled"; "))
end
function HOF.make_prefix(::TemplateExpression, ::AbstractOptions, ::Dataset)
    return ""
end

@stable(
    default_mode = "disable",
    default_union_limit = 2,
    begin
        function DE.eval_tree_array(
            tree::TemplateExpression,
            cX::AbstractMatrix,
            operators::Union{AbstractOperatorEnum,Nothing}=nothing;
            kws...,
        )
            raw_contents = get_contents(tree)
            metadata = get_metadata(tree)
            if has_invalid_variables(tree)
                return (nothing, false)
            end
            extra_args = if has_params(tree)
                (metadata.parameters,)
            else
                ()
            end
            result = combine(
                tree,
                raw_contents,
                extra_args...,
                map(x -> ValidVector(copy(x), true), eachrow(cX)),
            )
            return result.x, result.valid
        end
        function (ex::TemplateExpression)(
            X, operators::Union{AbstractOperatorEnum,Nothing}=nothing; kws...
        )
            result, valid = DE.eval_tree_array(ex, X, operators; kws...)
            if valid
                return result
            else
                return nothing
            end
        end
    end
)
@unstable begin
<<<<<<< HEAD
    IDE.expected_array_type(::OrBorrowed{AbstractArray}, ::Type{<:TemplateExpression}) = Any
    IDE.expected_array_type(
        ::OrBorrowed{Matrix{T}}, ::Type{<:TemplateExpression}
    ) where {T} = Any
=======
    # COV_EXCL_START
    IDE.expected_array_type(::AbstractArray, ::Type{<:TemplateExpression}) = Any
    IDE.expected_array_type(::Matrix{T}, ::Type{<:TemplateExpression}) where {T} = Any
    IDE.expected_array_type(
        ::SubArray{T,2,Matrix{T}}, ::Type{<:TemplateExpression}
    ) where {T} = Any
    # COV_EXCL_STOP
>>>>>>> 72587651
end

function DA.violates_dimensional_constraints(
    @nospecialize(tree::TemplateExpression),
    dataset::OrBorrowed{Dataset},
    @nospecialize(options::OrBorrowed{AbstractOptions})
)
    @assert !has_units(dataset)
    return false
end
function MM.condition_mutation_weights!(
    @nospecialize(weights::AbstractMutationWeights),
    @nospecialize(member::P),
    @nospecialize(options::AbstractOptions),
    curmaxsize::Int,
) where {T,L,N<:TemplateExpression,P<:PopMember{T,L,N}}
    if !preserve_sharing(typeof(member.tree))
        weights.form_connection = 0.0
        weights.break_connection = 0.0
    end

    MM.condition_mutate_constant!(typeof(member.tree), weights, member, options, curmaxsize)

    complexity = ComplexityModule.compute_complexity(member, options)

    if complexity >= curmaxsize
        # If equation is too big, don't add new operators
        weights.add_node = 0.0
        weights.insert_node = 0.0
    end

    if !options.should_simplify
        weights.simplify = 0.0
    end
    return nothing
end

"""
We need full specialization for constrained expressions, as they rely on subexpressions being combined.
"""
function CM.operator_specialization(
    ::Type{O}, ::Type{<:TemplateExpression}
) where {O<:OperatorEnum}
    return O
end

CM.OptionsModule.recommend_loss_function_expression(::Type{<:TemplateExpression}) = true

function CM.max_features(
    dataset::OrBorrowed{Dataset},
    options::OrBorrowed{Options{<:Any,<:Any,<:Any,<:TemplateExpression}},
)
    num_features = @take(options.expression_options.structure.num_features)
    return max(values(num_features)...)
end

"""
We pick a random subexpression to mutate,
and also return the symbol we mutated on so that we can put it back together later.
"""
function MF.get_contents_for_mutation(ex::TemplateExpression, rng::AbstractRNG)
    raw_contents = get_contents(ex)
    function_keys = keys(raw_contents)

    key_to_mutate = rand(rng, function_keys)
    return raw_contents[key_to_mutate], key_to_mutate
end

"""See `get_contents_for_mutation(::TemplateExpression, ::AbstractRNG)`."""
function MF.with_contents_for_mutation(
    ex::TemplateExpression, new_inner_contents, context::Symbol
)
    raw_contents = get_contents(ex)
    raw_contents_keys = keys(raw_contents)
    new_contents = NamedTuple{raw_contents_keys}(
        ntuple(length(raw_contents_keys)) do i
            if raw_contents_keys[i] == context
                new_inner_contents
            else
                raw_contents[raw_contents_keys[i]]
            end
        end,
    )
    return with_contents(ex, new_contents)
end
function MM.condition_mutate_constant!(
    ::Type{<:TemplateExpression},
    weights::AbstractMutationWeights,
    member::PopMember,
    options::AbstractOptions,
    curmaxsize::Int,
)
    # Avoid modifying the mutate_constant weight, since
    # otherwise we would be mutating constants all the time!
    return nothing
end

"""We combine the operators of each inner expression."""
function DE.combine_operators(
    ex::TemplateExpression{T,N}, operators::Union{AbstractOperatorEnum,Nothing}=nothing
) where {T,N}
    raw_contents = get_contents(ex)
    function_keys = keys(raw_contents)
    new_contents = NamedTuple{function_keys}(
        map(Base.Fix2(DE.combine_operators, operators), values(raw_contents))
    )
    return with_contents(ex, new_contents)
end

"""We simplify each inner expression."""
function DE.simplify_tree!(
    ex::TemplateExpression{T,N}, operators::Union{AbstractOperatorEnum,Nothing}=nothing
) where {T,N}
    raw_contents = get_contents(ex)
    function_keys = keys(raw_contents)
    new_contents = NamedTuple{function_keys}(
        map(Base.Fix2(DE.simplify_tree!, operators), values(raw_contents))
    )
    return with_contents(ex, new_contents)
end
function has_constants(tree::AbstractExpression)
    any(get_tree(tree)) do node
        node.degree == 0 && node.constant
    end
end
has_constants(ex::TemplateExpression) = any(has_constants, values(get_contents(ex)))
function MF.mutate_constant(
    ex::TemplateExpression{T},
    temperature,
    options::AbstractOptions,
    rng::AbstractRNG=default_rng(),
) where {T<:DATA_TYPE}
    regular_constant_mutation = !has_params(ex) || (has_constants(ex) && rand(rng, Bool))
    if regular_constant_mutation
        # Normal mutation of inner constant
        tree, context = MF.get_contents_for_mutation(ex, rng)
        new_tree = MF.mutate_constant(tree, temperature, options, rng)
        return MF.with_contents_for_mutation(ex, new_tree, context)
    else # Mutate parameters

        # We mutate between 1 and all of the parameter vector
        key_to_mutate = rand(rng, keys(get_metadata(ex).parameters))
        num_params = get_metadata(ex).structure.num_parameters[key_to_mutate]::Integer
        num_params_to_mutate = rand(rng, 1:num_params)
        # TODO: I feel we should mutate all keys at once, and only randomize which
        # parameters (of the combined list) to mutate.

        idx_to_mutate = StatsBase.sample(
            rng, 1:num_params, num_params_to_mutate; replace=false
        )
        parameters = get_metadata(ex).parameters[key_to_mutate]::ParamVector
        factors = [MF.mutate_factor(T, temperature, options, rng) for _ in idx_to_mutate]
        @inbounds for (i, f) in zip(idx_to_mutate, factors)
            parameters._data[i] *= f
        end
        return ex
    end
end
# TODO: Look at other ParametricExpression behavior

function CO.count_constants_for_optimization(ex::TemplateExpression)
    return (
        sum(CO.count_constants_for_optimization, values(get_contents(ex))) +
        (has_params(ex) ? sum(values(get_metadata(ex).structure.num_parameters)) : 0)
    )
end

function CC.check_constraints(
    ex::TemplateExpression,
    options::AbstractOptions,
    maxsize::Int,
    cursize::Union{Int,Nothing}=nothing,
)::Bool
    # First, we check the variable constraints at the top level:
    if has_invalid_variables(ex)
        return false
    end

    # We also check the combined complexity:
    @something(cursize, ComplexityModule.compute_complexity(ex, options)) > maxsize &&
        return false

    # Then, we check other constraints for inner expressions:
    raw_contents = get_contents(ex)
    for t in values(raw_contents)
        if !CC.check_constraints(t, options, maxsize, nothing)
            return false
        end
    end
    return true
    # TODO: The concept of `cursize` doesn't really make sense here.
end
function has_invalid_variables(ex::TemplateExpression)
    raw_contents = get_contents(ex)
    num_features = get_metadata(ex).structure.num_features
    any(keys(raw_contents)) do key
        tree = raw_contents[key]
        max_feature = num_features[key]
        contains_features_greater_than(tree, max_feature)
    end
end
function contains_features_greater_than(tree::AbstractExpression, max_feature)
    return contains_features_greater_than(get_tree(tree), max_feature)
end
function contains_features_greater_than(tree::AbstractExpressionNode, max_feature)
    any(tree) do node
        node.degree == 0 && !node.constant && node.feature > max_feature
    end
end

function Base.isempty(ex::TemplateExpression)
    return all(isempty, values(get_contents(ex)))
end

# TODO: Add custom behavior to adjust what feature nodes can be generated

"""
    TemplateExpressionSpec <: AbstractExpressionSpec

(Experimental) Specification for template expressions with pre-defined structure.
"""
Base.@kwdef struct TemplateExpressionSpec{ST<:TemplateStructure} <: AbstractExpressionSpec
    structure::ST
end

# COV_EXCL_START
ES.get_expression_type(::TemplateExpressionSpec) = TemplateExpression
ES.get_expression_options(spec::TemplateExpressionSpec) = (; structure=spec.structure)
ES.get_node_type(::TemplateExpressionSpec) = Node
# COV_EXCL_STOP

end<|MERGE_RESOLUTION|>--- conflicted
+++ resolved
@@ -5,7 +5,7 @@
 using Compat: Fix
 using Random: default_rng
 using DynamicDiff: DynamicDiff
-using BorrowChecker: OrBorrowed, @take
+using BorrowChecker: OrBorrowed, @take, @take!, @own
 using DispatchDoctor: @unstable, @stable
 using StyledStrings: @styled_str, annotatedstring
 using DynamicExpressions:
@@ -528,7 +528,7 @@
     ::Val{embed},
 ) where {T,embed,E<:TemplateExpression}
     num_parameters = options.expression_options.structure.num_parameters
-    parameters = if isempty(num_parameters)
+    @own parameters = if isempty(num_parameters)
         NamedTuple()
     else
         # COV_EXCL_START
@@ -542,11 +542,7 @@
         # COV_EXCL_STOP
     end
     # We also need to include the operators here to be consistent with `create_expression`.
-<<<<<<< HEAD
-    return (; operators=@take(options.operators), @take(options.expression_options)...)
-=======
-    return (; options.operators, options.expression_options..., parameters)
->>>>>>> 72587651
+    return (; operators=@take(options.operators), @take(options.expression_options)..., parameters=@take!(parameters))
 end
 function EB.sort_params(params::NamedTuple, ::Type{<:TemplateExpression})
     return (; params.structure, params.operators, params.variable_names, params.parameters)
@@ -675,20 +671,17 @@
     end
 )
 @unstable begin
-<<<<<<< HEAD
-    IDE.expected_array_type(::OrBorrowed{AbstractArray}, ::Type{<:TemplateExpression}) = Any
+    # COV_EXCL_START
+    function IDE.expected_array_type(::OrBorrowed{AbstractArray}, ::Type{<:TemplateExpression})
+        return Any
+    end
     IDE.expected_array_type(
         ::OrBorrowed{Matrix{T}}, ::Type{<:TemplateExpression}
     ) where {T} = Any
-=======
-    # COV_EXCL_START
-    IDE.expected_array_type(::AbstractArray, ::Type{<:TemplateExpression}) = Any
-    IDE.expected_array_type(::Matrix{T}, ::Type{<:TemplateExpression}) where {T} = Any
     IDE.expected_array_type(
         ::SubArray{T,2,Matrix{T}}, ::Type{<:TemplateExpression}
     ) where {T} = Any
     # COV_EXCL_STOP
->>>>>>> 72587651
 end
 
 function DA.violates_dimensional_constraints(
