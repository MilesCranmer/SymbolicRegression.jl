--- conflicted
+++ resolved
@@ -81,13 +81,8 @@
     end
 
     if Optim.converged(result)
-<<<<<<< HEAD
-        set_constants(member.tree, result.minimizer)
+        _set_constants!(result.minimizer, constant_nodes)
         member.score, member.loss = score_func(dataset, member, options)
-=======
-        _set_constants!(result.minimizer, constant_nodes)
-        member.score, member.loss = score_func(dataset, tree, options)
->>>>>>> b7b8444f
         num_evals += 1
         member.birth = get_birth_order(; deterministic=options.deterministic)
     else
