module CoreModule

include("Utils.jl")
include("ProgramConstants.jl")
include("Dataset.jl")
include("OptionsStruct.jl")
include("Operators.jl")
include("Options.jl")

<<<<<<< HEAD
import .ProgramConstantsModule: MAX_DEGREE, RecordType, DATA_TYPE, LOSS_TYPE
import .DatasetModule: Dataset
import .OptionsStructModule: Options, ComplexityMapping, MutationWeights, sample_mutation
import .OptionsModule: Options
import .OperatorsModule:
=======
using .ProgramConstantsModule:
    MAX_DEGREE, BATCH_DIM, FEATURE_DIM, RecordType, DATA_TYPE, LOSS_TYPE
using .DatasetModule: Dataset
using .OptionsStructModule: Options, ComplexityMapping, MutationWeights, sample_mutation
using .OptionsModule: Options
using .OperatorsModule:
>>>>>>> e18c7426
    plus,
    sub,
    mult,
    square,
    cube,
    pow,
    safe_pow,
    safe_log,
    safe_log2,
    safe_log10,
    safe_log1p,
    safe_sqrt,
    safe_acosh,
    neg,
    greater,
    cond,
    relu,
    logical_or,
    logical_and,
    gamma,
    erf,
    erfc,
    atanh_clip

end<|MERGE_RESOLUTION|>--- conflicted
+++ resolved
@@ -7,20 +7,11 @@
 include("Operators.jl")
 include("Options.jl")
 
-<<<<<<< HEAD
-import .ProgramConstantsModule: MAX_DEGREE, RecordType, DATA_TYPE, LOSS_TYPE
-import .DatasetModule: Dataset
-import .OptionsStructModule: Options, ComplexityMapping, MutationWeights, sample_mutation
-import .OptionsModule: Options
-import .OperatorsModule:
-=======
-using .ProgramConstantsModule:
-    MAX_DEGREE, BATCH_DIM, FEATURE_DIM, RecordType, DATA_TYPE, LOSS_TYPE
+using .ProgramConstantsModule: MAX_DEGREE, RecordType, DATA_TYPE, LOSS_TYPE
 using .DatasetModule: Dataset
 using .OptionsStructModule: Options, ComplexityMapping, MutationWeights, sample_mutation
 using .OptionsModule: Options
 using .OperatorsModule:
->>>>>>> e18c7426
     plus,
     sub,
     mult,
