# Types

## Equations

Equations are specified as binary trees with the `Node` type, defined
as follows:

```@docs
Node{T<:DATA_TYPE}
```

There are a variety of constructors for `Node` objects, including:

```@docs
Node(; val::DATA_TYPE=nothing, feature::Integer=nothing)
Node(op::Int, l::Node)
Node(op::Int, l::Node, r::Node)
Node(var_string::String)
```

When you create an `Options` object, the operators
passed are also re-defined for `Node` types.
This allows you use, e.g., `t=Node(; feature=1) * 3f0` to create a tree, so long as
`*` was specified as a binary operator. This works automatically for
operators defined in `Base`, although you can also get this to work
for user-defined operators by using `@extend_operators`:

```@docs
@extend_operators options
```

When using these node constructors, types will automatically be promoted.
You can convert the type of a node using `convert`:

```@docs
convert(::Type{Node{T1}}, tree::Node{T2}) where {T1, T2}
```

You can set a `tree` (in-place) with `set_node!`:

```@docs
set_node!(tree::Node{T}, new_tree::Node{T}) where {T}
```

You can create a copy of a node with `copy_node`:

```@docs
copy_node(tree::Node)
```

## Population

Groups of equations are given as a population, which is
an array of trees tagged with score, loss, and birthdate---these
values are given in the `PopMember`.

```@docs
Population
```

## Population members

```@docs
PopMember
```

## Hall of Fame

```@docs
HallOfFame
HallOfFame(options::Options, ::Type{T}, ::Type{L}) where {T<:DATA_TYPE,L<:LOSS_TYPE}
```

## Dataset

```@docs
<<<<<<< HEAD
Dataset{T<:DATA_TYPE,L<:LOSS_TYPE}
Dataset(X::AbstractMatrix{T},
        y::AbstractVector{T};
        weights::Union{AbstractVector{T}, Nothing}=nothing,
        variable_names::Union{Array{String, 1}, Nothing}=nothing,
        loss_type::Type=Nothing,
       ) where {T<:DATA_TYPE}
update_baseline_loss!(dataset::Dataset{T,L}, options::Options) where {T<:DATA_TYPE,L<:LOSS_TYPE}
=======
Dataset
Dataset(
    X::AbstractMatrix{T},
    y::Union{AbstractVector{T},Nothing}=nothing;
    weights::Union{AbstractVector{T},Nothing}=nothing,
    variable_names::Union{Array{String,1},Nothing}=nothing,
    extra::NamedTuple=NamedTuple(),
    loss_type::Type=Nothing,
    # Deprecated:
    varMap=nothing,
) where {T<:DATA_TYPE}
update_baseline_loss!
>>>>>>> 0f47c6ba
```<|MERGE_RESOLUTION|>--- conflicted
+++ resolved
@@ -74,27 +74,16 @@
 ## Dataset
 
 ```@docs
-<<<<<<< HEAD
-Dataset{T<:DATA_TYPE,L<:LOSS_TYPE}
-Dataset(X::AbstractMatrix{T},
-        y::AbstractVector{T};
-        weights::Union{AbstractVector{T}, Nothing}=nothing,
-        variable_names::Union{Array{String, 1}, Nothing}=nothing,
-        loss_type::Type=Nothing,
-       ) where {T<:DATA_TYPE}
-update_baseline_loss!(dataset::Dataset{T,L}, options::Options) where {T<:DATA_TYPE,L<:LOSS_TYPE}
-=======
 Dataset
 Dataset(
     X::AbstractMatrix{T},
     y::Union{AbstractVector{T},Nothing}=nothing;
     weights::Union{AbstractVector{T},Nothing}=nothing,
     variable_names::Union{Array{String,1},Nothing}=nothing,
+    units::Union{NamedTuple,Nothing}=nothing,
     extra::NamedTuple=NamedTuple(),
     loss_type::Type=Nothing,
-    # Deprecated:
     varMap=nothing,
 ) where {T<:DATA_TYPE}
 update_baseline_loss!
->>>>>>> 0f47c6ba
 ```